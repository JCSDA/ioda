# (C) Copyright 2017 UCAR.
#
# This software is licensed under the terms of the Apache Licence Version 2.0
# which can be obtained at http://www.apache.org/licenses/LICENSE-2.0.

# Create Data directory for test input config and symlink all files
list( APPEND ioda_test_input
  testinput/iodatest.yml
  testinput/iodatest_odb.json
  testinput/iodatest_odb1.json
  testinput/iodatest_obsspace.yml
  testinput/iodatest_obsvector.yml
  testinput/iodatest_obsvector_odb.yml
  testinput/iodatest_fileio.yml
  testinput/iodatest_distribution.yml
  testinput/iodatest_obsspace_container.yml
  testinput/iodatest_marine_obsspace.yml  
  testinput/iodatest_fileio_odb_api.yml
)

file(MAKE_DIRECTORY ${CMAKE_CURRENT_BINARY_DIR}/testinput)
foreach(FILENAME ${ioda_test_input})
    execute_process( COMMAND ${CMAKE_COMMAND} -E create_symlink
           ${CMAKE_CURRENT_SOURCE_DIR}/${FILENAME}
           ${CMAKE_CURRENT_BINARY_DIR}/${FILENAME} )
endforeach(FILENAME)

file(MAKE_DIRECTORY ${CMAKE_CURRENT_BINARY_DIR}/testoutput)

# Add files to cmake resources
ecbuild_add_resources( TARGET ioda_test_scripts
                       SOURCES_PACK
                       ${ioda_test_input}
                     )

# Create Data directory for test data and symlink files
list( APPEND ioda_test_data
  atmosphere/aircraft_obs_2018041500_m.nc4
  atmosphere/aircraft_obs_2018041500_s.nc4
  atmosphere/amsua_n19_obs_2018041500_m.nc4
  atmosphere/amsua_n19_obs_2018041500_s.nc4
  atmosphere/sondes_obs_2018041500_m.nc4
  atmosphere/sondes_obs_2018041500_s.nc4
  atmosphere/diag_t_obs_01_wprofiles.odb
  atmosphere/diag_t_obs_01_wprofiles_odb
  atmosphere/smap_obs_2018041500_m.nc4
  atmosphere/gmi_obs_gpm_2018041500_m.nc4

  atmosphere/aod_obs_2018041500_m.nc4

  marine/Jason-2-2018-04-15.nc
  marine/profile_2018-04-15.nc
  marine/cryosat2-2018-04-15.nc
  marine/icec-2018-04-15.nc
  marine/sst_obs-2018-04-15.nc4

  testfiles/fileio.nc4
)

file(MAKE_DIRECTORY ${CMAKE_CURRENT_BINARY_DIR}/Data)
foreach(FILENAME ${ioda_test_data})
    get_filename_component(filename ${FILENAME} NAME )
    execute_process( COMMAND ${CMAKE_COMMAND} -E create_symlink
           ${CMAKE_CURRENT_SOURCE_DIR}/testinput/${FILENAME}
           ${CMAKE_CURRENT_BINARY_DIR}/Data/${filename} )
endforeach(FILENAME)

#####################################################################

ecbuild_add_test( TARGET test_ioda_observationspace
                  SOURCES mains/TestObservationSpace.cc
                  ARGS "testinput/iodatest.yml"
                  LIBS    ioda )

ecbuild_add_test( TARGET test_ioda_oops_obsvector
                  SOURCES mains/TestObsVector.cc
                  ARGS "testinput/iodatest_obsvector.yml"
                  LIBS    ioda )

ecbuild_add_test( TARGET test_ioda_obsvector
                  SOURCES mains/TestIodaObsVector.cc
                  ARGS "testinput/iodatest_obsvector.yml"
                  LIBS    ioda )

ecbuild_add_test( TARGET test_ioda_distribution
                  MPI     4
                  SOURCES mains/TestDistribution.cc
                  ARGS "testinput/iodatest_distribution.yml"
                  LIBS    ioda )

ecbuild_add_test( TARGET test_ioda_obsspacecontainer
                  SOURCES mains/TestObsSpaceContainer.cc
                  ARGS "testinput/iodatest_obsspace_container.yml"
                  LIBS    ioda )

ecbuild_add_test( TARGET test_ioda_obsspace
                  SOURCES mains/TestObsSpace.cc
                  ARGS "testinput/iodatest_obsspace.yml"
                  LIBS    ioda )

ecbuild_add_test( TARGET test_ioda_marine_obsspace
                  SOURCES mains/TestObsSpace.cc
                  ARGS "testinput/iodatest_marine_obsspace.yml"
                  LIBS    ioda )
		
ecbuild_add_test( TARGET test_ioda_fileio
                  SOURCES mains/TestIodaIO.cc
                  ARGS "testinput/iodatest_fileio.yml"
                  LIBS    ioda )

<<<<<<< HEAD
=======
ecbuild_add_test( TARGET test_ioda_marine_fileio
                  SOURCES mains/TestIodaIO.cc
                  ARGS "testinput/iodatest_marine_fileio.yml"
                  LIBS    ioda )

>>>>>>> e9e67aae
if (HAVE_ODB_API)

ecbuild_add_test( TARGET test_ioda_observationspace_odb
                  SOURCES mains/TestObservationSpace.cc
                  ARGS "testinput/iodatest_odb.json"
                  LIBS    ioda )

ecbuild_add_test( TARGET test_ioda_oops_obsvector_odb
                  SOURCES mains/TestObsVector.cc
                  ARGS "testinput/iodatest_odb.json"
                  LIBS    ioda )

ecbuild_add_test( TARGET test_ioda_obsvector_odb
                  SOURCES mains/TestIodaObsVector.cc
                  ARGS "testinput/iodatest_obsvector_odb.yml"
                  LIBS    ioda )

ecbuild_add_test( TARGET test_ioda_fileio_odb_api
                  SOURCES mains/TestIodaIO.cc
                  ARGS "testinput/iodatest_fileio_odb_api.yml"
                  LIBS    ioda )

endif (HAVE_ODB_API)

if (HAVE_ODB)

ecbuild_add_test( TARGET test_ioda_observationspace_odb1
                  SOURCES mains/TestObservationSpace.cc
                  ARGS "testinput/iodatest_odb1.json"
                  LIBS    ioda OOPS )

ecbuild_add_test( TARGET test_ioda_obsvector_odb1
                  SOURCES mains/TestObsVector.cc
                  ARGS "testinput/iodatest_odb1.json"
                  LIBS    ioda OOPS )

endif (HAVE_ODB)
<|MERGE_RESOLUTION|>--- conflicted
+++ resolved
@@ -108,14 +108,6 @@
                   ARGS "testinput/iodatest_fileio.yml"
                   LIBS    ioda )
 
-<<<<<<< HEAD
-=======
-ecbuild_add_test( TARGET test_ioda_marine_fileio
-                  SOURCES mains/TestIodaIO.cc
-                  ARGS "testinput/iodatest_marine_fileio.yml"
-                  LIBS    ioda )
-
->>>>>>> e9e67aae
 if (HAVE_ODB_API)
 
 ecbuild_add_test( TARGET test_ioda_observationspace_odb
