# (C) Copyright 2017 UCAR.
#
# This software is licensed under the terms of the Apache Licence Version 2.0
# which can be obtained at http://www.apache.org/licenses/LICENSE-2.0.

# Create Data directory for test input config and symlink all files
list( APPEND ioda_test_input
  testinput/iodatest.yml
  testinput/iodatest_odb.json
  testinput/iodatest_odb1.json
  testinput/iodatest_obsspace.yml
  testinput/iodatest_localobsspace.yml
  testinput/iodatest_obsvector.yml
  testinput/iodatest_obsvector_odb.yml
  testinput/iodatest_fileio.yml
  testinput/iodatest_distribution.yml
  testinput/iodatest_obsspace_container.yml
  testinput/iodatest_obsspace_marine.yml
  testinput/iodatest_fileio_odb_api.yml
  testinput/iodatest_obsspace_fortran.yml
)

file(MAKE_DIRECTORY ${CMAKE_CURRENT_BINARY_DIR}/testinput)
foreach(FILENAME ${ioda_test_input})
    execute_process( COMMAND ${CMAKE_COMMAND} -E create_symlink
           ${CMAKE_CURRENT_SOURCE_DIR}/${FILENAME}
           ${CMAKE_CURRENT_BINARY_DIR}/${FILENAME} )
endforeach(FILENAME)

file(MAKE_DIRECTORY ${CMAKE_CURRENT_BINARY_DIR}/testoutput)

# Add files to cmake resources
ecbuild_add_resources( TARGET ioda_test_scripts
                       SOURCES_PACK
                       ${ioda_test_input}
                     )

# Create Data directory for test data and symlink files
list( APPEND ioda_test_data
  atmosphere/aircraft_obs_2018041500_m.nc4
  atmosphere/aircraft_obs_2018041500_s.nc4
  atmosphere/amsua_n19_obs_2018041500_m.nc4
  atmosphere/amsua_n19_obs_2018041500_s.nc4
  atmosphere/ioda_metop_2_amsua.nc4
  atmosphere/mhs_n19_obs_2018041500_m.nc4
  atmosphere/atms_npp_obs_2018041500_m.nc4
  atmosphere/cris-fsr_npp_obs_2018041500_m.nc4
  atmosphere/seviri_m08_obs_2018041500_m.nc4
  atmosphere/airs_aqua_obs_2018041500_m.nc4
  atmosphere/airs_aqua_obs_2018041500_s.nc4
  atmosphere/sondes_obs_2018041500_m.nc4
  atmosphere/sondes_obs_2018041500_s.nc4
  atmosphere/sondes_obs_2018041500_vs.nc4
  atmosphere/diag_t_obs_01_wprofiles.odb
  atmosphere/diag_t_obs_01_wprofiles_odb
  atmosphere/smap_obs_2018041500_m.nc4
  atmosphere/gmi_gpm_obs_2018041500_m.nc4
  atmosphere/gnssro_obs_2018041500_m.nc4
  atmosphere/gnssro_obs_2018041500_l.nc4

  atmosphere/aod_obs_2018041500_m.nc4
  atmosphere/hirs4_metop-a_obs_2018041500_m.nc4
  atmosphere/iasi_metop-a_obs_2018041500_m.nc4
  atmosphere/sndrd1_g15_obs_2018041500_m.nc4
  atmosphere/sndrd2_g15_obs_2018041500_m.nc4
  atmosphere/sndrd3_g15_obs_2018041500_m.nc4
  atmosphere/sndrd4_g15_obs_2018041500_m.nc4

  atmosphere/ssmis_f18_obs_2018041500_m.nc4

  atmosphere/sfc_obs_2018041500_m.nc4

  marine/Jason-2-2018-04-15.nc
  marine/profile_2018-04-15.nc
  marine/cryosat2-2018-04-15.nc
  marine/icec-2018-04-15.nc
  marine/sst_obs-2018-04-15.nc4

  testfiles/fileio.nc4
  testfiles/sondes_obs_2018041500_m_twfilt.nc4
)

file(MAKE_DIRECTORY ${CMAKE_CURRENT_BINARY_DIR}/Data)
foreach(FILENAME ${ioda_test_data})
    get_filename_component(filename ${FILENAME} NAME )
    execute_process( COMMAND ${CMAKE_COMMAND} -E create_symlink
           ${CMAKE_CURRENT_SOURCE_DIR}/testinput/${FILENAME}
           ${CMAKE_CURRENT_BINARY_DIR}/Data/${filename} )
endforeach(FILENAME)

#####################################################################
# Add executables frequently used in tests

ecbuild_add_executable( TARGET  test_ObsSpace.x
                        SOURCES mains/TestObsSpace.cc
                        LIBS    ioda
                       )

ecbuild_add_executable( TARGET  test_IodaObsSpace.x
                        SOURCES mains/TestIodaObsSpace.cc
                        LIBS    ioda
                       )

ecbuild_add_executable( TARGET  test_LocalObsSpace.x
                        SOURCES mains/TestLocalObsSpace.cc
                        LIBS    ioda
                       )

ecbuild_add_executable( TARGET  test_IodaIO.x
                        SOURCES mains/TestIodaIO.cc
                        LIBS    ioda
                       )

ecbuild_add_executable( TARGET  test_IodaDistribution.x
                        SOURCES mains/TestDistribution.cc
                        LIBS    ioda
                       )

ecbuild_add_executable( TARGET  test_ObsSpaceContainer.x
                        SOURCES mains/TestObsSpaceContainer.cc
                        LIBS    ioda
                       )

ecbuild_add_executable( TARGET  test_ObsVector.x
                        SOURCES mains/TestObsVector.cc
                        LIBS    ioda
                       )

ecbuild_add_executable( TARGET  test_IodaObsVector.x
                        SOURCES mains/TestIodaObsVector.cc
                        LIBS    ioda
                       )

#####################################################################

ecbuild_add_test( TARGET  test_ioda_oops_obsvector
                  COMMAND ${CMAKE_BINARY_DIR}/bin/test_ObsVector.x
                  ARGS    "testinput/iodatest_obsvector.yml"
                  DEPENDS test_ObsVector.x )

ecbuild_add_test( TARGET  test_ioda_obsvector
                  COMMAND ${CMAKE_BINARY_DIR}/bin/test_IodaObsVector.x
                  ARGS    "testinput/iodatest_obsvector.yml"
                  DEPENDS test_IodaObsVector.x )

ecbuild_add_test( TARGET  test_ioda_distribution
                  MPI     4
                  COMMAND ${CMAKE_BINARY_DIR}/bin/test_IodaDistribution.x
                  ARGS    "testinput/iodatest_distribution.yml"
                  DEPENDS test_IodaDistribution.x )

ecbuild_add_test( TARGET  test_ioda_obsspacecontainer
                  COMMAND ${CMAKE_BINARY_DIR}/bin/test_ObsSpaceContainer.x
                  ARGS    "testinput/iodatest_obsspace_container.yml"
                  DEPENDS test_ObsSpaceContainer.x )

ecbuild_add_test( TARGET  test_ioda_oops_obsspace
                  COMMAND ${CMAKE_BINARY_DIR}/bin/test_ObsSpace.x
                  ARGS    "testinput/iodatest.yml"
                  DEPENDS test_ObsSpace.x )

<<<<<<< HEAD
ecbuild_add_test( TARGET  test_ioda_localobsspace
                  COMMAND ${CMAKE_BINARY_DIR}/bin/test_LocalObsSpace.x
                  ARGS    "testinput/iodatest_localobsspace.yml"
                  DEPENDS test_LocalObsSpace.x )
=======
ecbuild_add_test( TARGET  test_ioda_obsspace
                  COMMAND ${CMAKE_BINARY_DIR}/bin/test_IodaObsSpace.x
                  ARGS    "testinput/iodatest_obsspace.yml"
                  DEPENDS test_IodaObsSpace.x )
>>>>>>> 80c674c3

ecbuild_add_test( TARGET  test_ioda_obsspace_mpi
                  MPI     2
                  COMMAND ${CMAKE_BINARY_DIR}/bin/test_IodaObsSpace.x
                  ARGS    "testinput/iodatest_obsspace.yml"
                  DEPENDS test_IodaObsSpace.x )

ecbuild_add_test( TARGET  test_ioda_obsspace_marine
                  COMMAND ${CMAKE_BINARY_DIR}/bin/test_IodaObsSpace.x
                  ARGS    "testinput/iodatest_obsspace_marine.yml"
                  DEPENDS test_IodaObsSpace.x )

ecbuild_add_test( TARGET  test_ioda_fileio
                  COMMAND ${CMAKE_BINARY_DIR}/bin/test_IodaIO.x
                  ARGS    "testinput/iodatest_fileio.yml"
                  DEPENDS test_IodaIO.x )

if (HAVE_ODB_API)

ecbuild_add_test( TARGET  test_ioda_oops_obsspace_odb
                  COMMAND ${CMAKE_BINARY_DIR}/bin/test_ObsSpace.x
                  ARGS    "testinput/iodatest_odb.json"
                  DEPENDS test_ObsSpace.x )

ecbuild_add_test( TARGET  test_ioda_oops_obsvector_odb
                  COMMAND ${CMAKE_BINARY_DIR}/bin/test_ObsVector.x
                  ARGS    "testinput/iodatest_odb.json"
                  DEPENDS test_ObsVector.x )

ecbuild_add_test( TARGET  test_ioda_obsvector_odb
                  COMMAND ${CMAKE_BINARY_DIR}/bin/test_IodaObsVector.x
                  ARGS    "testinput/iodatest_obsvector_odb.yml"
                  DEPENDS test_IodaObsVector.x )

ecbuild_add_test( TARGET  test_ioda_fileio_odb_api
                  COMMAND ${CMAKE_BINARY_DIR}/bin/test_IodaIO.x
                  ARGS    "testinput/iodatest_fileio_odb_api.yml"
                  DEPENDS test_IodaIO.x )

endif (HAVE_ODB_API)

if (HAVE_ODB)

ecbuild_add_test( TARGET  test_ioda_oops_obsspace_odb1
                  COMMAND ${CMAKE_BINARY_DIR}/bin/test_ObsSpace.x
                  ARGS    "testinput/iodatest_odb1.json"
                  DEPENDS test_ObsSpace.x )

ecbuild_add_test( TARGET  test_ioda_oops_obsvector_odb1
                  COMMAND ${CMAKE_BINARY_DIR}/bin/test_ObsVector.x
                  ARGS    "testinput/iodatest_odb1.json"
                  DEPENDS test_ObsVector.x )

endif (HAVE_ODB)

if( HAVE_FCTEST )
add_fctest( TARGET  test_ioda_obsspace_fortran
            SOURCES ioda/obsspace.F90
            ARGS    --config testinput/iodatest_obsspace_fortran.yml
            CONDITION HAVE_FCTEST
            LINKER_LANGUAGE Fortran
            LIBS    ioda )
endif()
<|MERGE_RESOLUTION|>--- conflicted
+++ resolved
@@ -159,17 +159,15 @@
                   ARGS    "testinput/iodatest.yml"
                   DEPENDS test_ObsSpace.x )
 
-<<<<<<< HEAD
 ecbuild_add_test( TARGET  test_ioda_localobsspace
                   COMMAND ${CMAKE_BINARY_DIR}/bin/test_LocalObsSpace.x
                   ARGS    "testinput/iodatest_localobsspace.yml"
                   DEPENDS test_LocalObsSpace.x )
-=======
+
 ecbuild_add_test( TARGET  test_ioda_obsspace
                   COMMAND ${CMAKE_BINARY_DIR}/bin/test_IodaObsSpace.x
                   ARGS    "testinput/iodatest_obsspace.yml"
                   DEPENDS test_IodaObsSpace.x )
->>>>>>> 80c674c3
 
 ecbuild_add_test( TARGET  test_ioda_obsspace_mpi
                   MPI     2
