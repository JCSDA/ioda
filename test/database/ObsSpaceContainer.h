--- conflicted
+++ resolved
@@ -42,10 +42,10 @@
 
   // Try constructing and destructing
   TestContainer.reset(new ioda::ObsSpaceContainer());
-  BOOST_CHECK(TestContainer.get());
+  EXPECT(TestContainer.get());
 
   TestContainer.reset();
-  BOOST_CHECK(!TestContainer.get());
+  EXPECT(!TestContainer.get());
   }
 
 // -----------------------------------------------------------------------------
@@ -57,7 +57,7 @@
 
   // Instantiate a container
   TestContainer.reset(new ioda::ObsSpaceContainer());
-  BOOST_CHECK(TestContainer.get());
+  EXPECT(TestContainer.get());
 
   // Try storing the variables from the YAML into the container, then load them
   // from the containter into new variables, and then check that they match.
@@ -108,7 +108,6 @@
     VarInfo.emplace(std::make_tuple(GroupName, VarName, VarTypeName, VarShape));
   }
 
-<<<<<<< HEAD
   // Walk through the container using the group, var iterators and check if all of
   // the expected GroupName, VarName combinations got in.
   std::set<VarDescrip> TestVarInfo;
@@ -123,18 +122,13 @@
       TestVarTypeName = "string";
     } else if (TestContainer->var_iter_type(ivar) == typeid(util::DateTime)) {
       TestVarTypeName = "datetime";
-=======
-    // Instantiate a container
-    TestContainer.reset(new ioda::ObsSpaceContainer(conf, bgn, end, mpi_comm));
-    EXPECT(TestContainer.get());
->>>>>>> e9e67aae
     }
     TestVarInfo.emplace(std::make_tuple(TestContainer->var_iter_gname(ivar),
                  TestContainer->var_iter_vname(ivar), TestVarTypeName,
                  TestContainer->var_iter_shape(ivar)));
   }
 
-  BOOST_CHECK(TestVarInfo == VarInfo);
+  EXPECT(TestVarInfo == VarInfo);
 }
 
 
@@ -145,10 +139,9 @@
 
   std::unique_ptr<ioda::ObsSpaceContainer> TestContainer;
 
-<<<<<<< HEAD
   // Instantiate a container
   TestContainer.reset(new ioda::ObsSpaceContainer());
-  BOOST_CHECK(TestContainer.get());
+  EXPECT(TestContainer.get());
 
   // Try storing the variables from the YAML into the container, then load them
   // from the containter into new variables, and then check that they match.
@@ -173,8 +166,9 @@
 
       std::vector<int> TestIntData(ExpectedIntData.size(), 0);
       TestContainer->LoadFromDb(GroupName, VarName, VarShape, TestIntData.data());
-      BOOST_CHECK_EQUAL_COLLECTIONS(TestIntData.begin(), TestIntData.end(),
-               ExpectedIntData.begin(), ExpectedIntData.end());
+      for(std::size_t j = 0; j < TestIntData.size(); j++) {
+        EXPECT(TestIntData[j] == ExpectedIntData[j]);
+      }
     } else if (VarTypeName.compare("float") == 0) {
       std::vector<float> ExpectedFloatData = conf.getFloatVector(ConfVarValues);
       VarShape[0] = ExpectedFloatData.size();
@@ -182,8 +176,9 @@
 
       std::vector<float> TestFloatData(ExpectedFloatData.size(), 0.0);
       TestContainer->LoadFromDb(GroupName, VarName, VarShape, TestFloatData.data());
-      BOOST_CHECK_EQUAL_COLLECTIONS(TestFloatData.begin(), TestFloatData.end(),
-               ExpectedFloatData.begin(), ExpectedFloatData.end());
+      for(std::size_t j = 0; j < TestFloatData.size(); j++) {
+        EXPECT(TestFloatData[j] == ExpectedFloatData[j]);
+      }
     } else if (VarTypeName.compare("string") == 0) {
       std::vector<std::string> ExpectedStringData = conf.getStringVector(ConfVarValues);
       VarShape[0] = ExpectedStringData.size();
@@ -191,66 +186,15 @@
 
       std::vector<std::string> TestStringData(ExpectedStringData.size(), "xx");
       TestContainer->LoadFromDb(GroupName, VarName, VarShape, TestStringData.data());
-      BOOST_CHECK_EQUAL_COLLECTIONS(TestStringData.begin(), TestStringData.end(),
-               ExpectedStringData.begin(), ExpectedStringData.end());
+      for(std::size_t j = 0; j < TestStringData.size(); j++) {
+        EXPECT(TestStringData[j] == ExpectedStringData[j]);
+      }
     } else if (VarTypeName.compare("datetime") == 0) {
       std::vector<std::string> DtStrings = conf.getStringVector(ConfVarValues);
       std::vector<util::DateTime> ExpectedDateTimeData(DtStrings.size());
       for (std::size_t j = 0; j < DtStrings.size(); j++) {
         util::DateTime TempDateTime(DtStrings[j]);
         ExpectedDateTimeData[j] = TempDateTime;
-=======
-  std::string FileName;
-  std::size_t Nlocs;
-  std::size_t Nvars;
-  std::size_t ExpectedNlocs;
-  std::size_t ExpectedNvars;
-
-  // Walk through the different distribution types and try loading (insert) data
-  // into the container, and extracting (inquire) data from the container.
-  conf.get("Containers", containers);
-  for (std::size_t i = 0; i < containers.size(); ++i) {
-    oops::Log::debug() << "ObsSpaceContainer::DistributionTypes: conf"
-                       << containers[i] << std::endl;
-
-    TestContainerName = containers[i].getString("Container");
-    oops::Log::debug() << "ObsSpaceContainer::DistType: " << TestContainerName << std::endl;
-
-    // Instantiate a container
-    TestContainer.reset(new ioda::ObsSpaceContainer(conf, bgn, end, mpi_comm));
-    EXPECT(TestContainer.get());
-
-    // Read in data and place in the container
-    FileName = containers[i].getString("InData.filename");
-    ExpectedNlocs = containers[i].getInt("InData.nlocs");
-    ExpectedNvars = containers[i].getInt("InData.nvars");
-
-    TestContainer->CreateFromFile(FileName, "r", bgn, end, mpi_comm);
-    Nlocs = TestContainer->nlocs();
-    Nvars = TestContainer->nvars();
-    
-    EXPECT(Nlocs == ExpectedNlocs);
-    EXPECT(Nvars == ExpectedNvars);
-
-    std::string GroupName = containers[i].getString("InData.group");
-    std::string VarName = containers[i].getString("InData.variable");
-    std::string VarType = containers[i].getString("InData.type");
-    float ExpectedVnorm = containers[i].getFloat("InData.norm");
-    float Tolerance = containers[i].getFloat("InData.tolerance");
-
-    float Vnorm;
-    if (VarType.compare("float") == 0) {
-      std::vector<float> VarData(Nlocs);
-      TestContainer->inquire(GroupName, VarName, Nlocs, VarData.data());
-      for (std::size_t j = 0; j < Nlocs; j++) {
-        Vnorm += pow(VarData[j], 2.0);
-      }
-    } else if (VarType.compare("integer") == 0) {
-      std::vector<int> VarData(Nlocs);
-      TestContainer->inquire(GroupName, VarName, Nlocs, VarData.data());
-      for (std::size_t j = 0; j < Nlocs; j++) {
-        Vnorm += pow(float(VarData[j]), 2.0);
->>>>>>> e9e67aae
       }
       VarShape[0] = ExpectedDateTimeData.size();
       TestContainer->StoreToDb(GroupName, VarName, VarShape, ExpectedDateTimeData.data());
@@ -258,18 +202,14 @@
       util::DateTime TempDt("0000-01-01T00:00:00Z");
       std::vector<util::DateTime> TestDateTimeData(ExpectedDateTimeData.size(), TempDt);
       TestContainer->LoadFromDb(GroupName, VarName, VarShape, TestDateTimeData.data());
-      BOOST_CHECK_EQUAL_COLLECTIONS(TestDateTimeData.begin(), TestDateTimeData.end(),
-               ExpectedDateTimeData.begin(), ExpectedDateTimeData.end());
+      for(std::size_t j = 0; j < TestDateTimeData.size(); j++) {
+        EXPECT(TestDateTimeData[j] == ExpectedDateTimeData[j]);
+      }
     } else {
       oops::Log::debug() << "test::ObsSpaceContainer::testGrpVarIter: "
                          << "container only supports data types int, float and string."
                          << std::endl;
     }
-<<<<<<< HEAD
-=======
-    Vnorm = sqrt(Vnorm);
-    EXPECT(oops::is_close(Vnorm, ExpectedVnorm, Tolerance));
->>>>>>> e9e67aae
   }
 }
 
@@ -285,18 +225,12 @@
   void register_tests() const {
     std::vector<eckit::testing::Test>& ts = eckit::testing::specification();
 
-<<<<<<< HEAD
-    ts->add(BOOST_TEST_CASE(&testConstructor));
-    ts->add(BOOST_TEST_CASE(&testGrpVarIter));
-    ts->add(BOOST_TEST_CASE(&testStoreLoad));
-
-    boost::unit_test::framework::master_test_suite().add(ts);
-=======
     ts.emplace_back(CASE("database/ObsSpaceContainer/testConstructor")
       { testConstructor; });
-    ts.emplace_back(CASE("database/ObsSpaceContainer/testInsertInquire")
-      { testInsertInquire; });
->>>>>>> e9e67aae
+    ts.emplace_back(CASE("database/ObsSpaceContainer/testGrpVarIter")
+      { testGrpVarIter; });
+    ts.emplace_back(CASE("database/ObsSpaceContainer/testStoreLoad")
+      { testStoreLoad; });
   }
 };
 
