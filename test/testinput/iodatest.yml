--- conflicted
+++ resolved
@@ -1,110 +1,32 @@
 ---
-<<<<<<< HEAD
-window_begin: '2018-04-14T21:00:00Z'
-window_end: '2018-04-15T03:00:00Z'
-Variables:
-  nvars: '1'
-  variables:
-  - testvar
-Locations:
-  lats:
-  - 45
-  - 40
-  lons:
-  - 0
-  - -100
-Observations:
-  ObsTypes:
-###   - ObsSpace: 
-###       name: Aod
-###       simulate:
-###       ObsDataIn:
-###         obsfile: Data/testinput_tier_1/aod_obs_2018041500_m.nc4
-### 
-###   - ObsSpace: 
-###       name: Aod
-###       simulate:
-###       ObsDataIn:
-###         obsfile: Data/testinput_tier_1/aod_viirs_obs_2018041500_sf42.nc4
-### 
-###   - ObsSpace:
-###       name: Radiance
-###       simulate:
-###       ObsDataIn:
-###         obsfile: Data/testinput_tier_1/amsua_n19_obs_2018041500_m.nc4
-### 
-###   - ObsSpace:
-###       name: Radiance
-###       simulate:
-###       ObsDataIn:
-###         obsfile: Data/testinput_tier_1/gmi_gpm_obs_2018041500_m.nc4
-### 
-###   - ObsSpace:
-###       name: Radiosonde
-###       simulate:
-###       ObsDataIn:
-###         obsfile: Data/testinput_tier_1/sondes_obs_2018041500_m.nc4
-
-  # Marine obs
-  - ObsSpace: 
-      name: ADT
-      simulate:
-      ObsDataIn:
-        obsfile: Data/testinput_tier_1/Jason-2-2018-04-15.nc
-###   - ObsSpace:
-###       name: InsituTemperature
-###       simulate:
-###       ObsDataIn:
-###         obsfile: Data/testinput_tier_1/profile_2018-04-15.nc
-###   - ObsSpace:
-###       name: SeaSurfaceTemp
-###       simulate:
-###       ObsDataIn:
-###         obsfile: Data/testinput_tier_1/sst_obs-2018-04-15.nc4
-###   - ObsSpace:
-###       name: SeaIceFraction
-###       simulate:
-###       ObsDataIn:
-###         obsfile: Data/testinput_tier_1/icec-2018-04-15.nc
-###   - ObsSpace:
-###       name: SeaIceThickness
-###       simulate:
-###       ObsDataIn:
-###         obsfile: Data/testinput_tier_1/cryosat2-2018-04-15.nc
-###   - ObsSpace:
-###       name: SeaSurfaceSalinity
-###       simulate:
-###       ObsDataIn:
-###         obsfile: Data/testinput_tier_1/sss_obs_20180415_m.nc4
-=======
 window begin: 2018-04-14T21:00:00Z
 window end: 2018-04-15T03:00:00Z
 observations:
-- obs space:
-    name: Aod
-    simulated variables: ['brightness_temperature']
-    obsdatain:
-      obsfile: Data/testinput_tier_1/aod_obs_2018041500_m.nc4
-- obs space:
-    name: Aod
-    simulated variables: ['brightness_temperature']
-    obsdatain:
-      obsfile: Data/testinput_tier_1/aod_viirs_obs_2018041500_sf42.nc4
-- obs space:
-    name: Radiance
-    simulated variables: ['brightness_temperature']
-    obsdatain:
-      obsfile: Data/testinput_tier_1/amsua_n19_obs_2018041500_m.nc4
-- obs space:
-    name: Radiance
-    simulated variables: ['brightness_temperature']
-    obsdatain:
-      obsfile: Data/testinput_tier_1/gmi_gpm_obs_2018041500_m.nc4
-- obs space:
-    name: Radiosonde
-    simulated variables: ['temperature', 'eastward_wind']
-    obsdatain:
-      obsfile: Data/testinput_tier_1/sondes_obs_2018041500_m.nc4
+### - obs space:
+###     name: Aod
+###     simulated variables: ['brightness_temperature']
+###     obsdatain:
+###       obsfile: Data/testinput_tier_1/aod_obs_2018041500_m.nc4
+### - obs space:
+###     name: Aod
+###     simulated variables: ['brightness_temperature']
+###     obsdatain:
+###       obsfile: Data/testinput_tier_1/aod_viirs_obs_2018041500_sf42.nc4
+### - obs space:
+###     name: Radiance
+###     simulated variables: ['brightness_temperature']
+###     obsdatain:
+###       obsfile: Data/testinput_tier_1/amsua_n19_obs_2018041500_m.nc4
+### - obs space:
+###     name: Radiance
+###     simulated variables: ['brightness_temperature']
+###     obsdatain:
+###       obsfile: Data/testinput_tier_1/gmi_gpm_obs_2018041500_m.nc4
+### - obs space:
+###     name: Radiosonde
+###     simulated variables: ['temperature', 'eastward_wind']
+###     obsdatain:
+###       obsfile: Data/testinput_tier_1/sondes_obs_2018041500_m.nc4
 
   # Marine obs
 - obs space:
@@ -112,29 +34,28 @@
     simulated variables: ['adt']
     obsdatain:
       obsfile: Data/testinput_tier_1/Jason-2-2018-04-15.nc
-- obs space:
-    name: InsituTemperature
-    simulated variables: ['temperature']
-    obsdatain:
-      obsfile: Data/testinput_tier_1/profile_2018-04-15.nc
-- obs space:
-    name: SeaSurfaceTemp
-    simulated variables: ['sea_surface_temperature']
-    obsdatain:
-      obsfile: Data/testinput_tier_1/sst_obs-2018-04-15.nc4
-- obs space:
-    name: SeaIceFraction
-    simulated variables: ['sea_ice_fraction']
-    obsdatain:
-      obsfile: Data/testinput_tier_1/icec-2018-04-15.nc
-- obs space:
-    name: SeaIceThickness
-    simulated variables: ['sea_ice_thickness']
-    obsdatain:
-      obsfile: Data/testinput_tier_1/cryosat2-2018-04-15.nc
-- obs space:
-    name: SeaSurfaceSalinity
-    simulated variables: ['salinity']
-    obsdatain:
-      obsfile: Data/testinput_tier_1/sss_obs_20180415_m.nc4
->>>>>>> 81280bca
+### - obs space:
+###     name: InsituTemperature
+###     simulated variables: ['temperature']
+###     obsdatain:
+###       obsfile: Data/testinput_tier_1/profile_2018-04-15.nc
+### - obs space:
+###     name: SeaSurfaceTemp
+###     simulated variables: ['sea_surface_temperature']
+###     obsdatain:
+###       obsfile: Data/testinput_tier_1/sst_obs-2018-04-15.nc4
+### - obs space:
+###     name: SeaIceFraction
+###     simulated variables: ['sea_ice_fraction']
+###     obsdatain:
+###       obsfile: Data/testinput_tier_1/icec-2018-04-15.nc
+### - obs space:
+###     name: SeaIceThickness
+###     simulated variables: ['sea_ice_thickness']
+###     obsdatain:
+###       obsfile: Data/testinput_tier_1/cryosat2-2018-04-15.nc
+### - obs space:
+###     name: SeaSurfaceSalinity
+###     simulated variables: ['salinity']
+###     obsdatain:
+###       obsfile: Data/testinput_tier_1/sss_obs_20180415_m.nc4