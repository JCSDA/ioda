
list( APPEND ioda_src_files
IodaTrait.h
ObsDataVector.h
ObsSpace.cc
ObsSpace.h
ObsVector.cc
ObsVector.h
obsspace_mod.F90
instantiateObsLocFactory.h

core/IodaUtils.cc
core/IodaUtils.h
core/LocalObsSpaceParameters.h
core/ObsLocGC99.cc
core/ObsLocGC99.h
core/ObsData.cc
core/ObsData.h
core/ObsSpaceContainer.h
core/obsspace_f.cc
core/obsspace_f.h

distribution/Distribution.cc
distribution/Distribution.h
distribution/DistributionFactory.cc
distribution/DistributionFactory.h
distribution/InefficientDistribution.cc
distribution/InefficientDistribution.h
distribution/RoundRobin.cc
distribution/RoundRobin.h

fileio/IodaIO.cc
fileio/IodaIO.h
fileio/IodaIOfactory.cc
fileio/IodaIOfactory.h
fileio/NetcdfIO.cc
fileio/NetcdfIO.h
)

list( APPEND ioda_fortran_interface_includes
obsspace_interface.f
)

if(odc_FOUND)
  list( APPEND ioda_src_files
  fileio/OdcIO.cc
  fileio/OdcIO.h
  )
endif()

<<<<<<< HEAD
ecbuild_add_library( TARGET   ioda
                     SOURCES  ${ioda_src_files}
                     LIBS     oops NetCDF::NetCDF_C ioda-engines
=======
include(GNUInstallDirs)
ecbuild_add_library( TARGET ${PROJECT_NAME}
                     SOURCES ${${PROJECT_NAME}_src_files}
>>>>>>> 568f5e1f
                     INSTALL_HEADERS LISTED
                     HEADER_DESTINATION ${CMAKE_INSTALL_INCLUDEDIR}/${PROJECT_NAME}
                     LINKER_LANGUAGE CXX )

target_link_libraries( ${PROJECT_NAME} PUBLIC NetCDF::NetCDF_C )
target_link_libraries( ${PROJECT_NAME} PUBLIC fckit )
target_link_libraries( ${PROJECT_NAME} PUBLIC ${oops_LIBRARIES} ) #TODO: Change to "oops::oops" once oops adds namespace support
if(odc_FOUND)
    target_link_libraries(${PROJECT_NAME} PUBLIC ${ODC_LIBRARIES})
    target_compile_definitions(${PROJECT_NAME} PUBLIC HAVE_ODC=1)
    if (odc_VERSION_MAJOR VERSION_LESS 1)
        message(STATUS "ODC pre-release version: ${odc_VERSION}")
    else()
        message(STATUS "ODC release version: ${odc_VERSION}")
        target_compile_definitions(${PROJECT_NAME} PUBLIC ODC_RELEASE=1)
    endif()
endif()

#Configure include directory layout for build-tree to match install-tree
set(BUILD_DIR_INCLUDE_PATH ${CMAKE_BINARY_DIR}/${PROJECT_NAME}/include)
add_custom_target(${PROJECT_NAME}_headers ALL
                    COMMAND ${CMAKE_COMMAND} -E make_directory ${BUILD_DIR_INCLUDE_PATH}
                    COMMAND ${CMAKE_COMMAND} -E create_symlink ${CMAKE_CURRENT_SOURCE_DIR} ${BUILD_DIR_INCLUDE_PATH}/${PROJECT_NAME})
add_dependencies(${PROJECT_NAME} ${PROJECT_NAME}_headers)
target_include_directories(${PROJECT_NAME} PUBLIC $<BUILD_INTERFACE:${BUILD_DIR_INCLUDE_PATH}>)

#Fortran file interfaces templates
install(FILES ${ioda_fortran_interface_includes} DESTINATION ${CMAKE_INSTALL_INCLUDEDIR}/ioda)

#Fortran module output directory for build and install interfaces
set(MODULE_DIR module/${PROJECT_NAME}/${CMAKE_Fortran_COMPILER_ID}/${CMAKE_Fortran_COMPILER_VERSION})
set_target_properties(${PROJECT_NAME} PROPERTIES Fortran_MODULE_DIRECTORY ${CMAKE_BINARY_DIR}/${MODULE_DIR})
install(DIRECTORY ${CMAKE_BINARY_DIR}/${MODULE_DIR}/ DESTINATION ${MODULE_DIR})
target_include_directories(${PROJECT_NAME} INTERFACE
                                $<BUILD_INTERFACE:${CMAKE_BINARY_DIR}/${MODULE_DIR}>
                                $<INSTALL_INTERFACE:${MODULE_DIR}>)


# add in the mains executables
add_subdirectory(mains)<|MERGE_RESOLUTION|>--- conflicted
+++ resolved
@@ -48,21 +48,16 @@
   )
 endif()
 
-<<<<<<< HEAD
-ecbuild_add_library( TARGET   ioda
-                     SOURCES  ${ioda_src_files}
-                     LIBS     oops NetCDF::NetCDF_C ioda-engines
-=======
 include(GNUInstallDirs)
 ecbuild_add_library( TARGET ${PROJECT_NAME}
                      SOURCES ${${PROJECT_NAME}_src_files}
->>>>>>> 568f5e1f
                      INSTALL_HEADERS LISTED
                      HEADER_DESTINATION ${CMAKE_INSTALL_INCLUDEDIR}/${PROJECT_NAME}
                      LINKER_LANGUAGE CXX )
 
 target_link_libraries( ${PROJECT_NAME} PUBLIC NetCDF::NetCDF_C )
 target_link_libraries( ${PROJECT_NAME} PUBLIC fckit )
+target_link_libraries( ${PROJECT_NAME} PUBLIC ioda-engines )
 target_link_libraries( ${PROJECT_NAME} PUBLIC ${oops_LIBRARIES} ) #TODO: Change to "oops::oops" once oops adds namespace support
 if(odc_FOUND)
     target_link_libraries(${PROJECT_NAME} PUBLIC ${ODC_LIBRARIES})
