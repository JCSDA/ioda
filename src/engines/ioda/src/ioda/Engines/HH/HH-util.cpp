--- conflicted
+++ resolved
@@ -299,11 +299,6 @@
 
     throwing_cur = true;
     throw(*cur);
-<<<<<<< HEAD
-    //throw Exception<std::runtime_error>("Top of HDF5 exception stack", ioda_Here());
-    //std::rethrow_exception(cur);
-=======
->>>>>>> b205ed6d
   } catch (...) {
     if (throwing_cur) std::rethrow_exception(std::current_exception());
     std::throw_with_nested(*cur);
@@ -323,12 +318,6 @@
 
     hdf5_error_stack_recursively_reconstruct(err_data.exceptions);
   } catch (...) {
-<<<<<<< HEAD
-    // No stack trace:
-    // std::rethrow_exception(std::current_exception());
-    // With stack trace:
-=======
->>>>>>> b205ed6d
     std::throw_with_nested(Exception("An HDF5 error was encountered.", ioda_Here()));
   }
 }
