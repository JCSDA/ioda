--- conflicted
+++ resolved
@@ -43,7 +43,6 @@
 }
 
 namespace ioda {
-<<<<<<< HEAD
     class ObsVector;
 
     //-------------------------------------------------------------------------------------
@@ -86,11 +85,13 @@
         /// specified by bgn and end, will be discarded before storing them in the
         /// obs container.
         ///
-        /// \param config eckit configuration segment holding obs types specs
-        /// \param bgn    DateTime object holding the start of the DA timing window
-        /// \param end    DateTime object holding the end of the DA timing window
+        /// \param eckit configuration segment holding obs types specs
+        /// \param MPI communicator for model grouping
+        /// \param DateTime object holding the start of the DA timing window
+        /// \param DateTime object holding the end of the DA timing window
+        /// \param MPI communicator for ensemble
         ObsData(const eckit::Configuration &, const eckit::mpi::Comm &,
-                const util::DateTime &, const util::DateTime &);
+                const util::DateTime &, const util::DateTime &, const eckit::mpi::Comm &);
         ObsData(const ObsData &);
         ~ObsData();
 
@@ -197,109 +198,6 @@
 
 
 
-
-=======
-  class ObsVector;
-
-//-------------------------------------------------------------------------------------
-template <typename KeyType>
-class ObsGroupingMap {
- public:
-  bool has(const KeyType Key) {
-    return (obs_grouping_map_.find(Key) != obs_grouping_map_.end());
-  }
-
-  void insert(const KeyType Key, const std::size_t Val) {
-    obs_grouping_map_.insert(std::pair<KeyType, std::size_t>(Key, Val));
-  }
-
-  std::size_t at(const KeyType Key) {
-    return obs_grouping_map_.at(Key);
-  }
-
- private:
-  std::map<KeyType, std::size_t> obs_grouping_map_;
-};
-
-// Enum type for obs variable data types
-enum class ObsDtype {
-  None,
-  Float,
-  Integer,
-  String,
-  DateTime
-};
-
-/// Observation Data
-/*!
- * \brief Observation data class for IODA
- *
- * \details This class handles the memory store of observation data. It handles the transfer
- *          of data between memory and files, the distribution of obs data across multiple
- *          process elements, the filtering out of obs data that is outside the DA timing
- *          window, the transfer of data between UFO, OOPS and IODA, and data type
- *          conversion that is "missing value aware".
- *
- * During the DA run, all data transfers are done in memory. The only time file I/O is
- * invoked is during the constructor (read from the file into the obs container) and
- * optionally during the the destructor (write from obs container into the file).
- *
- * \author Stephen Herbener, Xin Zhang (JCSDA)
- */
-class ObsData : public util::Printable {
- public:
-  typedef std::map<std::size_t, std::vector<std::size_t>> RecIdxMap;
-  typedef RecIdxMap::const_iterator RecIdxIter;
-  struct TreeTrait {
-      typedef eckit::geometry::Point3 Point;
-      typedef double                  Payload;
-  };
-  typedef eckit::KDTreeMemory<TreeTrait> KDTree;
-
-  ObsData(const eckit::Configuration &, const eckit::mpi::Comm &,
-          const util::DateTime &, const util::DateTime &, const eckit::mpi::Comm &);
-  /*!
-   * \details Copy constructor for an ObsData object.
-   */
-  ObsData(const ObsData &);
-  ~ObsData();
-
-  std::size_t gnlocs() const;
-  std::size_t nlocs() const;
-  std::size_t nrecs() const;
-  std::size_t nvars() const;
-  const std::vector<std::size_t> & recnum() const;
-  const std::vector<std::size_t> & index() const;
-
-  bool has(const std::string &, const std::string &) const;
-  ObsDtype dtype(const std::string &, const std::string &) const;
-
-  std::string obs_group_var() const;
-  std::string obs_sort_var() const;
-  std::string obs_sort_order() const;
-
-  void get_db(const std::string & group, const std::string & name,
-              std::vector<int> & vdata) const;
-  void get_db(const std::string & group, const std::string & name,
-              std::vector<float> & vdata) const;
-  void get_db(const std::string & group, const std::string & name,
-              std::vector<double> & vdata) const;
-  void get_db(const std::string & group, const std::string & name,
-              std::vector<std::string> & vdata) const;
-  void get_db(const std::string & group, const std::string & name,
-              std::vector<util::DateTime> & vdata) const;
-
-  void put_db(const std::string & group, const std::string & name,
-              const std::vector<int> & vdata);
-  void put_db(const std::string & group, const std::string & name,
-              const std::vector<float> & vdata);
-  void put_db(const std::string & group, const std::string & name,
-              const std::vector<double> & vdata);
-  void put_db(const std::string & group, const std::string & name,
-              const std::vector<std::string> & vdata);
-  void put_db(const std::string & group, const std::string & name,
-              const std::vector<util::DateTime> & vdata);
->>>>>>> 994e4b5f
 
   KDTree & getKDTree();
 
