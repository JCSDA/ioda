/*
 * (C) Copyright 2017-2019 UCAR
 *
 * This software is licensed under the terms of the Apache Licence Version 2.0
 * which can be obtained at http://www.apache.org/licenses/LICENSE-2.0.
 */

#include "ioda/ObsData.h"

#include <algorithm>
#include <fstream>
#include <functional>
#include <iomanip>
#include <map>
#include <memory>
#include <numeric>
#include <set>
#include <string>
#include <utility>
#include <vector>

#define BOOST_STACKTRACE_GNU_SOURCE_NOT_REQUIRED
#include <boost/stacktrace.hpp>

#include "eckit/config/Configuration.h"
#include "eckit/exception/Exceptions.h"

#include "oops/parallel/mpi/mpi.h"
#include "oops/util/abor1_cpp.h"
#include "oops/util/DateTime.h"
#include "oops/util/Duration.h"
#include "oops/util/Logger.h"
#include "oops/util/Random.h"

#include "distribution/DistributionFactory.h"
#include "fileio/IodaIOfactory.h"

namespace ioda {

// -----------------------------------------------------------------------------
/*!
 * \details Config based constructor for an ObsData object. This constructor will read
 *          in from the obs file and transfer the variables into the obs container. Obs
 *          falling outside the DA timing window, specified by bgn and end, will be
 *          discarded before storing them in the obs container.
 *
 * \param[in] config ECKIT configuration segment holding obs types specs
 * \param[in] bgn    DateTime object holding the start of the DA timing window
 * \param[in] end    DateTime object holding the end of the DA timing window
 */
<<<<<<< HEAD
ObsData::ObsData(const eckit::Configuration & config, const eckit::mpi::Comm & comm,
                   const util::DateTime & bgn, const util::DateTime & end)
  : oops::ObsSpaceBase(config, comm, bgn, end),
    winbgn_(bgn), winend_(end), commMPI_(comm),
=======
ObsData::ObsData(const eckit::Configuration & config,
                 const util::DateTime & bgn, const util::DateTime & end)
  : oops::ObsSpaceBase(config, bgn, end),
    config_(config),
    winbgn_(bgn), winend_(end), commMPI_(oops::mpi::comm()),
>>>>>>> 35a9376a
    database_(), obsvars_()
{
  oops::Log::trace() << "ioda::ObsData config  = " << config << std::endl;

  obsname_ = config.getString("name");
  nwarns_fdtype_ = 0;
  distname_ = config.getString("distribution", "RoundRobin");

  eckit::LocalConfiguration varconfig(config, "simulate");
  obsvars_ = oops::Variables(varconfig);
  oops::Log::info() << obsname_ << " vars: " << obsvars_ << std::endl;

  // Initialize the obs space container
  if (config.has("ObsDataIn")) {
    // Initialize the container from an input obs file
    obs_group_variable_ = config.getString("ObsDataIn.obsgrouping.group_variable", "");
    obs_sort_variable_ = config.getString("ObsDataIn.obsgrouping.sort_variable", "");
    obs_sort_order_ = config.getString("ObsDataIn.obsgrouping.sort_order", "ascending");
    if ((obs_sort_order_ != "ascending") && (obs_sort_order_ != "descending")) {
      std::string ErrMsg =
        std::string("ObsData::ObsData: Must use one of 'ascending' or 'descending' ") +
        std::string("for the 'sort_order:' YAML configuration keyword.");
      ABORT(ErrMsg);
    }
    filein_ = config.getString("ObsDataIn.obsfile");
    oops::Log::trace() << obsname_ << " file in = " << filein_ << std::endl;
    InitFromFile(filein_);
    if (obs_sort_variable_ != "") {
      BuildSortedObsGroups();
    }
  } else if (config.has("Generate")) {
    // Initialize the container from the generateDistribution method
    eckit::LocalConfiguration genconfig(config, "Generate");
    generateDistribution(genconfig);
  } else {
    // Error - must have one of ObsDataIn or Generate
    std::string ErrorMsg =
      "ObsData::ObsData: Must use one of 'ObsDataIn' or 'Generate' in the YAML configuration.";
    ABORT(ErrorMsg);
  }

  // Check to see if an output file has been requested.
  if (config.has("ObsDataOut.obsfile")) {
    std::string filename = config.getString("ObsDataOut.obsfile");

    // Find the left-most dot in the file name, and use that to pick off the file name
    // and file extension.
    std::size_t found = filename.find_last_of(".");
    if (found == std::string::npos)
      found = filename.length();

    // Get the process rank number and format it
    std::ostringstream ss;
    ss << "_" << std::setw(4) << std::setfill('0') << this->comm().rank();

    // Get the member if in EDA case
    if (config.has("member")) {
      const int mymember = config.getInt("member");
      std::ostringstream mm;
      mm << "_" << std::setw(3) << std::setfill('0') << mymember;
      // Construct the output file name
      fileout_ = filename.insert(found, mm.str());
      found += 4;
    }

    // Construct the output file name
    fileout_ = filename.insert(found, ss.str());

    // Check to see if user is trying to overwrite an existing file. For now always allow
    // the overwrite, but issue a warning if we are about to clobber an existing file.
    std::ifstream infile(fileout_);
    if (infile.good() && (commMPI_.rank() == 0)) {
        oops::Log::warning() << "ioda::ObsData WARNING: Overwriting output file "
                             << fileout_ << std::endl;
      }
  } else {
    oops::Log::debug() << "ioda::ObsData output file is not required " << std::endl;
  }

  oops::Log::trace() << "ioda::ObsData contructed name = " << obsname() << std::endl;
}

// -----------------------------------------------------------------------------
/*!
 * \details Destructor for an ObsData object. This destructor will clean up the ObsData
 *          object and optionally write out the contents of the obs container into
 *          the output file. The save-to-file operation is invoked when an output obs
 *          file is specified in the ECKIT configuration segment associated with the
 *          ObsData object.
 */
ObsData::~ObsData() {
  oops::Log::trace() << "ioda::ObsData destructor begin" << std::endl;
  if (fileout_.size() != 0) {
    oops::Log::info() << obsname() << ": save database to " << fileout_ << std::endl;
    SaveToFile(fileout_);
  } else {
    oops::Log::info() << obsname() << " :  no output" << std::endl;
  }
  oops::Log::trace() << "ioda::ObsData destructor end" << std::endl;
}

// -----------------------------------------------------------------------------
// NOTES CONCERNING THE get_db methods below.
//
// What we want to end up with is deliberate conversion between double outside
// IODA to float in the ObsSpaceContainer database. This is done to save memory
// space because it is not necessary to store data with double precision.
//
// Given that, we want the structure of the get_db methods below to eventually
// look like that of the put_db methods. That is the overloaded functions of
// get_db simply call the templated get_db_helper method, ecexpt a float to double
// conversion is done in the get_db double case, and the get_db_helper method
// is a three-liner that just calls database_.LoadFromDb directly.
//
// Currently, we have some cases of the wrong data types trying to load from the
// database, such as trying to put QC marks (integers stored in the database)
// into a double in an ObsVector. To deal with this we've got checks for the
// proper data types in the get_db_helper method that will issue warnings if
// the variable we are trying to load into has a type that does not match the
// corresponding entry in the database. In these cases, after the warning is
// issued, a conversion is done including getting the missing value marks
// converted properly.
//
// The idea is to get all of these warnings that come up fixed, and once that
// is done, we will turn any mismatched types into an error and the program
// will abort. When we hit this point we should change the code in
// get_db_helper to:
//
//     std::string gname = (group.size() <= 0)? "GroupUndefined" : group;
//     std::vector<std::size_t> vshape(1, vsize);
//     database_.LoadFromDb(gname, name, vshape, &vdata[0]);
//
// I.e., make get_db_helper analogous to put_db_helper. Then we can get rid
// of the template specialization for the util::DateTime type. And we can
// allow the boost::bad_any_cast catch routine in ObsSpaceContainer.cc handle
// the type check (and abort if the types don't match).
//
// Note that when a variable is a double and the database has an int, this
// code is doing two conversions and is therefore inefficient. This is okay
// for now because once the variable type not matching the database type
// issues are fixed we will eliminate one of the conversions.
// -----------------------------------------------------------------------------
/*!
 * \brief transfer data from the obs container to vdata
 *
 * \details The following four get_db methods are the same except for the data type
 *          of the data being transferred (integer, float, double, DateTime). The
 *          caller needs to allocate the memory that the vdata parameter points to.
 *
 * \param[in]  group Name of container group (ObsValue, ObsError, MetaData, etc.)
 * \param[in]  name  Name of container variable
 * \param[in]  vsize Total number of elements in variable (i.e., length of vdata)
 * \param[out] vdata Pointer to memory where container data is being transferred to
 */

void ObsData::get_db(const std::string & group, const std::string & name,
                      const std::size_t vsize, int vdata[]) const {
  get_db_helper<int>(group, name, vsize, vdata);
}

void ObsData::get_db(const std::string & group, const std::string & name,
                      const std::size_t vsize, float vdata[]) const {
  get_db_helper<float>(group, name, vsize, vdata);
}

void ObsData::get_db(const std::string & group, const std::string & name,
                      const std::size_t vsize, double vdata[]) const {
  // load the float values from the database and convert to double
  std::unique_ptr<float[]> FloatData(new float[vsize]);
  get_db_helper<float>(group, name, vsize, FloatData.get());
  ConvertVarType<float, double>(FloatData.get(), &vdata[0], vsize);
}

void ObsData::get_db(const std::string & group, const std::string & name,
                      const std::size_t vsize, util::DateTime vdata[]) const {
  get_db_helper<util::DateTime>(group, name, vsize, vdata);
}

/*!
 * \brief Helper method for get_db
 *
 * \details This method fills in the code for the four overloaded get_db methods.
 *          This method handles data type conversions, and the transfer of data
 *          from the container to vdata.
 *
 * NOTE: Some data type conversions are to be eventually eliminated, such as
 *       between double and int for QC marks, and warnings are issued when these occur.
 *       Once the need for these type conversions is eliminated across the whole system,
 *       these type mismatches will become errors and the type mismatch will need to be
 *       repaired.
 *
 * \param[in]  group Name of container group (ObsValue, ObsError, MetaData, etc.)
 * \param[in]  name  Name of container variable
 * \param[in]  vsize Total number of elements in variable (i.e., length of vdata)
 * \param[out] vdata Pointer to memory where container data is being transferred to
 */

template <typename DATATYPE>
void ObsData::get_db_helper(const std::string & group, const std::string & name,
                             const std::size_t vsize, DATATYPE vdata[]) const {
  std::string gname = (group.size() <= 0)? "GroupUndefined" : group;
  std::vector<std::size_t> vshape(1, vsize);

  // Check to see if the requested variable type matches the type stored in
  // the database. If these are different, issue warnings and do the conversion.
  const std::type_info & VarType = typeid(DATATYPE);
  const std::type_info & DbType = database_.dtype(gname, name);
  if (DbType == typeid(void)) {
    std::string ErrorMsg = "ObsData::get_db: " + name + " @ " + gname +
                           " not found in database.";
    ABORT(ErrorMsg);
  } else {
    // Check for type mis-match between var type and the type of the database
    // entry. If a conversion is necessary, do it and issue a warning so this
    // situation can be fixed.
    if (VarType == DbType) {
      database_.LoadFromDb(gname, name, vshape, &vdata[0]);
    } else {
      if (DbType == typeid(int)) {
        // Trying to load int into something else
        LoadFromDbConvert<int, DATATYPE>(gname, name, vshape, vsize, &vdata[0]);
      } else if (DbType == typeid(float)) {
        // Trying to load float into something else
        LoadFromDbConvert<float, DATATYPE>(gname, name, vshape, vsize, &vdata[0]);
      } else {
        // Let the bad cast check catch this one.
        database_.LoadFromDb(gname, name, vshape, &vdata[0]);
      }
    }
  }
}

/*!
 * \brief Helper method for get_db (specialized for DateTime type)
 *
 * \details This method fills in the code for the get_db methods that is transferring
 *          DateTime data. This is here because there isn't a way to convert between
 *          numeric data and DateTime objects.
 *
 * \param[in]  group Name of container group (ObsValue, ObsError, MetaData, etc.)
 * \param[in]  name  Name of container variable
 * \param[in]  vsize Total number of elements in variable (i.e., length of vdata)
 * \param[out] vdata Pointer to memory where container data is being transferred to
 */
template <>
void ObsData::get_db_helper<util::DateTime>(const std::string & group,
         const std::string & name, const std::size_t vsize, util::DateTime vdata[]) const {
  std::string gname = (group.size() <= 0)? "GroupUndefined" : group;
  std::vector<std::size_t> vshape(1, vsize);
  database_.LoadFromDb(gname, name, vshape, &vdata[0]);
}

// -----------------------------------------------------------------------------
/*!
 * \brief transfer data from vdata to the obs container
 *
 * \details The following four put_db methods are the same except for the data type
 *          of the data being transferred (integer, float, double, DateTime). The
 *          caller needs to allocate and assign the memory that the vdata parameter
 *          points to.
 *
 * \param[in]  group Name of container group (ObsValue, ObsError, MetaData, etc.)
 * \param[in]  name  Name of container variable
 * \param[in]  vsize Total number of elements in variable (i.e., length of vdata)
 * \param[out] vdata Pointer to memory where container data is being transferred to
 */

void ObsData::put_db(const std::string & group, const std::string & name,
                      const std::size_t vsize, const int vdata[]) {
  put_db_helper<int>(group, name, vsize, vdata);
}

void ObsData::put_db(const std::string & group, const std::string & name,
                      const std::size_t vsize, const float vdata[]) {
  put_db_helper<float>(group, name, vsize, vdata);
}

void ObsData::put_db(const std::string & group, const std::string & name,
                      const std::size_t vsize, const double vdata[]) {
  // convert to float, then load into the database
  std::unique_ptr<float[]> FloatData(new float[vsize]);
  ConvertVarType<double, float>(&vdata[0], FloatData.get(), vsize);
  put_db_helper<float>(group, name, vsize, FloatData.get());
}

void ObsData::put_db(const std::string & group, const std::string & name,
                      const std::size_t vsize, const util::DateTime vdata[]) {
  put_db_helper<util::DateTime>(group, name, vsize, vdata);
}

/*!
 * \brief Helper method for put_db
 *
 * \details This method fills in the code for the four overloaded put_db methods.
 *          This method handles data type conversions, and the transfer of data
 *          from vdata to the container
 *
 * NOTE: Some data type conversions are to be eventually eliminated, such as
 *       between double and int for QC marks, and warnings are issued when these occur.
 *       Once the need for these type conversions is eliminated across the whole system,
 *       these type mismatches will become errors and the type mismatch will need to be
 *       repaired.
 *
 * \param[in]  group Name of container group (ObsValue, ObsError, MetaData, etc.)
 * \param[in]  name  Name of container variable
 * \param[in]  vsize Total number of elements in variable (i.e., length of vdata)
 * \param[out] vdata Pointer to memory where container data is being transferred to
 */

template <typename DATATYPE>
void ObsData::put_db_helper(const std::string & group, const std::string & name,
                             const std::size_t vsize, const DATATYPE vdata[]) {
  std::string gname = (group.size() <= 0)? "GroupUndefined" : group;
  std::vector<std::size_t> vshape(1, vsize);
  database_.StoreToDb(gname, name, vshape, &vdata[0]);
}

// -----------------------------------------------------------------------------
/*!
 * \details This method checks for the existence of the group, name combination
 *          in the obs container. If the combination exists, "true" is returned,
 *          otherwise "false" is returned.
 */

bool ObsData::has(const std::string & group, const std::string & name) const {
  return database_.has(group, name);
}

// -----------------------------------------------------------------------------
/*!
 * \details This method returns the number of unique locations in the input
 *          obs file. Note that nlocs from the obs container may be smaller
 *          than nlocs from the input obs file due to the removal of obs outside
 *          the DA timing window and/or due to distribution of obs across
 *          multiple process elements.
 */
std::size_t ObsData::gnlocs() const {
  return gnlocs_;
}

// -----------------------------------------------------------------------------
/*!
 * \details This method returns the number of unique locations in the obs
 *          container. Note that nlocs from the obs container may be smaller
 *          than nlocs from the input obs file due to the removal of obs outside
 *          the DA timing window and/or due to distribution of obs across
 *          multiple process elements.
 */
std::size_t ObsData::nlocs() const {
  return nlocs_;
}

// -----------------------------------------------------------------------------
/*!
 * \details This method returns the number of unique records in the obs
 *          container. A record is an atomic unit of locations that belong
 *          together such as a single radiosonde sounding.
 */
std::size_t ObsData::nrecs() const {
  return nrecs_;
}

// -----------------------------------------------------------------------------
/*!
 * \details This method returns the number of unique variables in the obs
 *          container. "Variables" refers to the quantities that can be
 *          assimilated as opposed to meta data.
 */
std::size_t ObsData::nvars() const {
  return nvars_;
}

// -----------------------------------------------------------------------------
/*!
 * \details This method returns a reference to the record number vector
 *          data member. This is for read only access.
 */
const std::vector<std::size_t> & ObsData::recnum() const {
  return recnums_;
}

// -----------------------------------------------------------------------------
/*!
 * \details This method returns a reference to the index vector
 *          data member. This is for read only access.
 */
const std::vector<std::size_t> & ObsData::index() const {
  return indx_;
}

// -----------------------------------------------------------------------------
/*!
 * \details This method returns the begin iterator associated with the
 *          recidx_ data member.
 */
const ObsData::RecIdxIter ObsData::recidx_begin() const {
  return recidx_.begin();
}

// -----------------------------------------------------------------------------
/*!
 * \details This method returns the end iterator associated with the
 *          recidx_ data member.
 */
const ObsData::RecIdxIter ObsData::recidx_end() const {
  return recidx_.end();
}

// -----------------------------------------------------------------------------
/*!
 * \details This method returns a boolean value indicating whether the
 *          given record number exists in the recidx_ data member.
 */
bool ObsData::recidx_has(const std::size_t RecNum) const {
  RecIdxIter irec = recidx_.find(RecNum);
  return (irec != recidx_.end());
}

// -----------------------------------------------------------------------------
/*!
 * \details This method returns the current record number, pointed to by the
 *          given iterator, from the recidx_ data member.
 */
std::size_t ObsData::recidx_recnum(const RecIdxIter & Irec) const {
  return Irec->first;
}

// -----------------------------------------------------------------------------
/*!
 * \details This method returns the current vector, pointed to by the
 *          given iterator, from the recidx_ data member.
 */
const std::vector<std::size_t> & ObsData::recidx_vector(const RecIdxIter & Irec) const {
  return Irec->second;
}

// -----------------------------------------------------------------------------
/*!
 * \details This method returns the current vector, pointed to by the
 *          given iterator, from the recidx_ data member.
 */
const std::vector<std::size_t> & ObsData::recidx_vector(const std::size_t RecNum) const {
  RecIdxIter Irec = recidx_.find(RecNum);
  if (Irec == recidx_.end()) {
    std::string ErrMsg =
      "ObsData::recidx_vector: Record number, " + std::to_string(RecNum) +
      ", does not exist in record index map.";
    ABORT(ErrMsg);
  }
  return Irec->second;
}

// -----------------------------------------------------------------------------
/*!
 * \details This method returns the all of the record numbers from the
 *          recidx_ data member (ie, all the key values) in a vector.
 */
std::vector<std::size_t> ObsData::recidx_all_recnums() const {
  std::vector<std::size_t> RecNums(nrecs_);
  std::size_t recnum = 0;
  for (RecIdxIter Irec = recidx_.begin(); Irec != recidx_.end(); ++Irec) {
    RecNums[recnum] = Irec->first;
    recnum++;
  }
  return RecNums;
}

// -----------------------------------------------------------------------------
/*!
 * \details This method will generate a set of latitudes and longitudes of which
 *          can be used for testing without reading in an obs file. Two latitude
 *          values, two longitude values, the number of locations (nobs keyword)
 *          and an optional random seed are specified in the configuration given
 *          by the conf parameter. Random locations between the two latitudes and
 *          two longitudes are generated and stored in the obs container as meta data.
 *          Random time stamps that fall inside the given timing window (which is
 *          specified in the configuration file) are alos generated and stored
 *          in the obs container as meta data.
 *
 * \param[in] conf ECKIT configuration segment built from an input configuration file.
 */
void ObsData::generateDistribution(const eckit::Configuration & conf) {
  gnlocs_  = conf.getInt("nobs");
  float lat1 = conf.getFloat("lat1");
  float lat2 = conf.getFloat("lat2");
  float lon1 = conf.getFloat("lon1");
  float lon2 = conf.getFloat("lon2");

  // Make the random_seed keyword optional. Can spec it for testing to get repeatable
  // values, and the user doesn't have to spec it if they want subsequent runs to
  // use different random sequences.
  unsigned int ran_seed;
  if (conf.has("random_seed")) {
    ran_seed = conf.getInt("random_seed");
  } else {
    ran_seed = std::time(0);  // based on the current date/time.
  }

  // number of variables specified in simulate section
  nvars_ = obsvars_.size();

  // Create the MPI Distribution
  // The default constructor for std::unique_ptr generates a null ptr which
  // can be tested in GenMpiDistribution.
  std::unique_ptr<IodaIO> NoIO;
  GenMpiDistribution(NoIO);

  // Use the following formula to generate random lat, lon and time values.
  //
  //   val = val1 + (random_number_between_0_and_1 * (val2-val1))
  //
  // where val2 > val1.
  //
  // Create a list of random values between 0 and 1 to be used for genearting
  // random lat, lon and time vaules.
  //
  // Use different seeds for lat and lon so that in the case where lat and lon ranges
  // are the same, you get a different sequences for lat compared to lon.
  //
  // Have rank 0 generate the full length random sequences, and then
  // broadcast these to the other ranks. This ensures that every rank
  // contains the same random sequences. If all ranks generated their
  // own sequences, which they could do, the sequences between ranks
  // would be different in the case where random_seed is not specified.
  std::vector<float> RanVals(gnlocs_, 0.0);
  std::vector<float> RanVals2(gnlocs_, 0.0);
  if (this->comm().rank() == 0) {
    util::UniformDistribution<float> RanUD(gnlocs_, 0.0, 1.0, ran_seed);
    util::UniformDistribution<float> RanUD2(gnlocs_, 0.0, 1.0, ran_seed+1);

    RanVals = RanUD.data();
    RanVals2 = RanUD2.data();
  }
  this->comm().broadcast(RanVals, 0);
  this->comm().broadcast(RanVals2, 0);

  // Form the ranges val2-val for lat, lon, time
  float LatRange = lat2 - lat1;
  float LonRange = lon2 - lon1;
  util::Duration WindowDuration(this->windowEnd() - this->windowStart());
  float TimeRange = static_cast<float>(WindowDuration.toSeconds());

  // Read obs errors (one for each variable)
  const std::vector<float> err = conf.getFloatVector("obs_errors");
  ASSERT(nvars_ == err.size());

  // Create vectors for lat, lon, time, fill them with random values
  // inside their respective ranges, and put results into the obs container.
  std::vector<float> latitude(nlocs_);
  std::vector<float> longitude(nlocs_);
  std::vector<util::DateTime> obs_datetimes(nlocs_);

  util::Duration DurZero(0);
  util::Duration DurOneSec(1);
  for (std::size_t ii = 0; ii < nlocs_; ii++) {
    std::size_t index = indx_[ii];
    latitude[ii] = lat1 + (RanVals[index] * LatRange);
    longitude[ii] = lon1 + (RanVals2[index] * LonRange);

    // Currently the filter for time stamps on obs values is:
    //
    //     windowStart < ObsTime <= windowEnd
    //
    // If we get a zero OffsetDt, then change it to 1 second so that the observation
    // will remain inside the timing window.
    util::Duration OffsetDt(static_cast<int64_t>(RanVals[index] * TimeRange));
    if (OffsetDt == DurZero) {
      OffsetDt = DurOneSec;
    }
    obs_datetimes[ii] = this->windowStart() + OffsetDt;
  }

  put_db("MetaData", "datetime", nlocs_, obs_datetimes.data());
  put_db("MetaData", "latitude", nlocs_, latitude.data());
  put_db("MetaData", "longitude", nlocs_, longitude.data());
  for (std::size_t ivar = 0; ivar < nvars_; ivar++) {
    std::vector<float> obserr(nlocs_, err[ivar]);
    put_db("ObsError", obsvars_[ivar], nlocs_, obserr.data());
  }
}

// -----------------------------------------------------------------------------
/*!
 * \details This method provides a way to print an ObsData object in an output
 *          stream. It simply prints a dummy message for now.
 */
void ObsData::print(std::ostream & os) const {
  os << "ObsData::print not implemented";
}

// -----------------------------------------------------------------------------
/*!
 * \details This method will initialize the obs container from the input obs file.
 *          All the variables from the input file will be read in and loaded into
 *          the obs container. Obs that fall outside the DA timing window will be
 *          filtered out before loading into the container. This method will also
 *          apply obs distribution across multiple process elements. For these reasons,
 *          the number of locations in the obs container may be smaller than the
 *          number of locations in the input obs file.
 *
 * \param[in] filename Path to input obs file
 */
void ObsData::InitFromFile(const std::string & filename) {
  oops::Log::trace() << "ioda::ObsData opening file: " << filename << std::endl;

  // Open the file for reading and record nlocs and nvars from the file.
  std::unique_ptr<IodaIO> fileio {ioda::IodaIOfactory::Create(filename, "r")};
  gnlocs_ = fileio->nlocs();

  // Create the MPI distribution
  GenMpiDistribution(fileio);

  // Reject observations that fall outside the DA timing window. Do this by removing
  // any locations from indx_ and recnums_ that fall outside the window.
  ApplyTimingWindow(fileio);

  // Read in all variables from the file and store them into the database.
  nvars_ = 0;
  for (IodaIO::GroupIter igrp = fileio->group_begin();
                         igrp != fileio->group_end(); ++igrp) {
    std::string GroupName = fileio->group_name(igrp);
    for (IodaIO::VarIter ivar = fileio->var_begin(igrp);
                         ivar != fileio->var_end(igrp); ++ivar) {
      std::string VarName = fileio->var_name(ivar);
      std::string FileVarType = fileio->var_dtype(ivar);

      // nvars_ is equal to the number of variables in the ObsValue group
      if (GroupName == "ObsValue") {
        nvars_++;
      }

      // VarShape, VarSize hold dimension sizes from file.
      // AdjVarShape, AdjVarSize hold dimension sizes needed when the
      // fisrt dimension is nlocs in size. Ie, all variables with nlocs
      // as the first dimension need to be distributed across that dimension.
      std::vector<std::size_t> VarShape = fileio->var_shape(ivar);
      std::size_t VarSize =
        std::accumulate(VarShape.begin(), VarShape.end(), 1, std::multiplies<std::size_t>());

      // Get the desired data type for the database.
      std::string DbVarType = DesiredVarType(GroupName, FileVarType);

      // Read the variable from the file and transfer it to the database.
      if (FileVarType == "int") {
        std::unique_ptr<int[]> FileData(new int[VarSize]);
        fileio->ReadVar(GroupName, VarName, VarShape, FileData.get());

        std::unique_ptr<int[]> IndexedData;
        std::vector<std::size_t> IndexedShape;
        std::size_t IndexedSize;
        ApplyDistIndex<int>(FileData, VarShape, IndexedData, IndexedShape, IndexedSize);
        database_.StoreToDb(GroupName, VarName, IndexedShape, IndexedData.get());
      } else if (FileVarType == "float") {
        std::unique_ptr<float[]> FileData(new float[VarSize]);
        fileio->ReadVar(GroupName, VarName, VarShape, FileData.get());

        std::unique_ptr<float[]> IndexedData;
        std::vector<std::size_t> IndexedShape;
        std::size_t IndexedSize;
        ApplyDistIndex<float>(FileData, VarShape, IndexedData, IndexedShape, IndexedSize);

        if (DbVarType == "int") {
          ConvertStoreToDb<float, int>(GroupName, VarName, IndexedShape,
                                     IndexedSize, IndexedData.get());
        } else {
          database_.StoreToDb(GroupName, VarName, IndexedShape, IndexedData.get());
        }
      } else if (FileVarType == "double") {
        // Convert double to float before storing into the database.
        std::unique_ptr<double[]> FileData(new double[VarSize]);
        fileio->ReadVar(GroupName, VarName, VarShape, FileData.get());

        std::unique_ptr<double[]> IndexedData;
        std::vector<std::size_t> IndexedShape;
        std::size_t IndexedSize;
        ApplyDistIndex<double>(FileData, VarShape, IndexedData, IndexedShape, IndexedSize);

        ConvertStoreToDb<double, float>(GroupName, VarName, IndexedShape,
                                     IndexedSize, IndexedData.get());
      } else if (FileVarType == "char") {
        // Convert the char array to a vector of strings. If we are working
        // on the variable "datetime", then convert the strings to DateTime
        // objects.
        std::unique_ptr<char[]> FileData(new char[VarSize]);
        fileio->ReadVar(GroupName, VarName, VarShape, FileData.get());

        std::unique_ptr<char[]> IndexedData;
        std::vector<std::size_t> IndexedShape;
        std::size_t IndexedSize;
        ApplyDistIndex<char>(FileData, VarShape, IndexedData, IndexedShape, IndexedSize);

        std::vector<std::string> StringData =
               CharArrayToStringVector(IndexedData.get(), IndexedShape);
        std::vector<std::size_t> AdjVarShape;
        std::size_t AdjVarSize = 1;
        for (std::size_t j = 0; j < (IndexedShape.size()-1); j++) {
          AdjVarShape.push_back(IndexedShape[j]);
          AdjVarSize *= IndexedShape[j];
        }

        if (VarName == "datetime") {
          std::vector<util::DateTime> DtData(AdjVarSize);
          for (std::size_t j = 0; j < AdjVarSize; j++) {
            util::DateTime TempDt(StringData[j]);
            DtData[j] = TempDt;
          }
          database_.StoreToDb(GroupName, VarName, AdjVarShape, DtData.data());
        } else {
          database_.StoreToDb(GroupName, VarName, AdjVarShape, StringData.data());
        }
      } else if (commMPI_.rank() == 0) {
        oops::Log::warning() << "ioda::IodaIO::InitFromFile: Unrecognized file data type: "
                             << FileVarType << std::endl;
        oops::Log::warning() << "  File IO Currently supports data types int, float and char."
                             << std::endl;
        oops::Log::warning() << "  Skipping read of " << VarName << " @ " << GroupName
                             << " from the input file." << std::endl;
      }
    }
  }
  oops::Log::trace() << "ioda::ObsSpaceContainer opening file ends " << std::endl;
}

// -----------------------------------------------------------------------------
/*!
 * \details This method generates an list of indices with their corresponding
 *          record numbers, where the indices denote which locations are to be
 *          read into this process element.
 *
 *          This routine sets up record grouping, and is also responsible for
 *          setting the nrecs_, nlocs_, indx_ and recnums_ data members.
 *
 * \param[in] FileIO File id (pointer to IodaIO object)
 */
void ObsData::GenMpiDistribution(const std::unique_ptr<IodaIO> & FileIO) {
  // Apply the MPI distribution. If we are initializing from a file (FileIO is
  // not null), then generate records numbers based on the specified variable
  // in the input file. Otherwise, use default grouping.
  std::unique_ptr<DistributionFactory> distFactory;
  std::unique_ptr<Distribution> dist;
  if (FileIO) {
    // Grouping based on variable in the input file.
    std::vector<std::size_t> Records(gnlocs_);
    GenRecordNumbers(FileIO, Records);
    dist.reset(distFactory->createDistribution(this->comm(), gnlocs_, distname_, Records));
  } else {
    // Default grouping (every location is a separate record)
    dist.reset(distFactory->createDistribution(this->comm(), gnlocs_, distname_));
  }
  dist->distribution();

  // The Distribution::distribution() method calculates data needed for
  // the nrecs_, nlocs_, indx_ and recnums_ data members.
  nlocs_ = dist->nlocs();
  nrecs_ = dist->nrecs();
  indx_ = dist->index();
  recnums_ = dist->recnum();
}

// -----------------------------------------------------------------------------
/*!
 * \details This method calculates the record numbers according to the specs in
 *          the YAML file. If the specification of a variable that denotes the
 *          grouping is present, then that variable is read from the input file
 *          and the records numbers are based on the unique values in that variable.
 *          If the specification is not present, then the record numbers are set
 *          to 0..(nlocs-1) which makes each location a separate record effectively
 *          disabling grouping.
 *
 * \param[in] FileIO File id (pointer to IodaIO object)
 * \param[out] Records Vector of record numbers
 */
void ObsData::GenRecordNumbers(const std::unique_ptr<IodaIO> & FileIO,
                                std::vector<std::size_t> & Records) const {
  // Collect the group and variable names that came from the configuration
  std::string GroupName = "MetaData";
  std::string VarName = obs_group_variable_;

  // Construct the group numbers
  if (VarName.empty()) {
    // Grouping is not specified, so place 0..(nlocs-1) in the Records vector.
    // This effectively disables grouping (each location is a separate group).
    std::iota(Records.begin(), Records.end(), 0);
  } else {
    // Grouping is based on GroupName, VarName. Read in the variable and make
    // two passes through the values. First pass is to determine the unique
    // values of which group numbers will be assigned 0..(number_of_unique_vals-1).
    // Second pass is to generate the group numbers in the same order as the
    // values occur in the variable read in.
    std::string VarType = FileIO->var_dtype(GroupName, VarName);
    std::vector<std::size_t> VarShape = FileIO->var_shape(GroupName, VarName);
    std::size_t VarSize =
      std::accumulate(VarShape.begin(), VarShape.end(), 1, std::multiplies<std::size_t>());

    if (VarType == "int") {
      std::vector<int> FileData(VarSize);
      FileIO->ReadVar(GroupName, VarName, VarShape, FileData.data());
      GenRnumsFromVar<int>(FileData, Records);
    } else if (VarType == "float") {
      std::vector<float> FileData(VarSize);
      FileIO->ReadVar(GroupName, VarName, VarShape, FileData.data());
      GenRnumsFromVar<float>(FileData, Records);
    } else if (VarType == "char") {
      std::vector<char> FileData(VarSize);
      FileIO->ReadVar(GroupName, VarName, VarShape, FileData.data());
      std::vector<std::string> StringData = CharArrayToStringVector(FileData.data(), VarShape);
      GenRnumsFromVar<std::string>(StringData, Records);
    }
  }
}

// -----------------------------------------------------------------------------
/*!
 * \details This method will generate a set of unique group numbers that go
 *          in sequence from 0 to number_of_unique_values-1. All of the unique
 *          values in VarData are extracted and assigned a unique group number.
 *
 * \param[in] VarData Vector of variable data.
 * \param[out] Records Vector of group numbers.
 */
template<typename DATATYPE>
void ObsData::GenRnumsFromVar(const std::vector<DATATYPE> & VarData,
                               std::vector<std::size_t> & Records) {
  typedef std::map<DATATYPE, std::size_t> VGMap;
  typedef typename VGMap::iterator VGMapIter;
  // Form a map from VarData values to group number.
  //
  // First, collect all of the unique key values. Then go back and fill in the
  // values in the map with numbers going from 0 to number_of_unique_values-1.
  VGMap ValueToGroupNum;
  for (std::size_t i = 0; i < VarData.size(); i++) {
    ValueToGroupNum[VarData[i]] = 0;
  }

  std::size_t Gnum = 0;
  for (VGMapIter imap = ValueToGroupNum.begin();
                 imap != ValueToGroupNum.end(); ++imap) {
    ValueToGroupNum[imap->first] = Gnum;
    Gnum++;
  }

  // Use the map to translate the VarData values into their associated group
  // numbers
  for (std::size_t i = 0; i < VarData.size(); i++) {
    Records[i] = ValueToGroupNum[VarData[i]];
  }
}

// -----------------------------------------------------------------------------
/*!
 * \details This method will save the contents of the obs container into the
 *          given file. Currently, all variables in the obs container are written
 *          into the file. This may change in the future where we can select which
 *          variables we want saved.
 *
 * \param[in] file_name Path to output obs file.
 */
void ObsData::ApplyTimingWindow(const std::unique_ptr<IodaIO> & FileIO) {
  // Read in the datetime values and filter out any variables outside the
  // timing window.
  std::unique_ptr<char[]> DtCharArray(new char[gnlocs_ * 20]);
  std::vector<std::size_t> DtShape{ gnlocs_, 20 };

  // Look for datetime@MetaData first, then datetime@GroupUndefined
  std::string DtGroupName = "MetaData";
  std::string DtVarName = "datetime";
  if (!FileIO->grp_var_exists(DtGroupName, DtVarName)) {
    DtGroupName = "GroupUndefined";
    if (!FileIO->grp_var_exists(DtGroupName, DtVarName)) {
      std::string ErrorMsg = "ObsData::InitFromFile: datetime information is not available";
      ABORT(ErrorMsg);
    }
  }
  FileIO->ReadVar(DtGroupName, DtVarName, DtShape, DtCharArray.get());
  std::vector<std::string> DtStrings =
           CharArrayToStringVector(DtCharArray.get(), DtShape);

  std::size_t Index;
  std::size_t RecNum;
  std::set<std::size_t> UniqueRecNums;
  std::vector<std::size_t> NewIndices;
  std::vector<std::size_t> NewRecNums;
  for (std::size_t ii = 0; ii < nlocs_; ii++) {
    Index = indx_[ii];
    RecNum = recnums_[ii];
    util::DateTime TestDt(DtStrings[Index]);
    if ((TestDt > winbgn_) && (TestDt <= winend_)) {
      // Inside the DA time window, keep this index
      // and associated record number
      NewIndices.push_back(Index);
      NewRecNums.push_back(RecNum);
      UniqueRecNums.insert(RecNum);
    }
  }

  // Save adjusted counts, etc.
  nlocs_ = NewIndices.size();
  nrecs_ = UniqueRecNums.size();
  indx_ = NewIndices;
  recnums_ = NewRecNums;
}

// -----------------------------------------------------------------------------
/*!
 * \details This method will construct a data structure that holds the
 *          location order within each group sorted by the values of
 *          the specified sort variable.
 */
void ObsData::BuildSortedObsGroups() {
  typedef std::map<std::size_t, std::vector<std::pair<float, std::size_t>>> TmpRecIdxMap;
  typedef TmpRecIdxMap::iterator TmpRecIdxIter;

  // Get the sort variable from the data store, and convert to a vector of floats.
  std::vector<float> SortValues(nlocs_);
  if (obs_sort_variable_ == "datetime") {
    std::vector<util::DateTime> Dates(nlocs_);
    get_db("MetaData", obs_sort_variable_, nlocs_, Dates.data());
    for (std::size_t iloc = 0; iloc < nlocs_; iloc++) {
      SortValues[iloc] = (Dates[iloc] - Dates[0]).toSeconds();
    }
  } else {
    get_db("MetaData", obs_sort_variable_, nlocs_, SortValues.data());
  }

  // Construct a temporary structure to do the sorting, then transfer the results
  // to the data member recidx_.
  TmpRecIdxMap TmpRecIdx;
  for (size_t iloc = 0; iloc < nlocs_; iloc++) {
    TmpRecIdx[recnums_[iloc]].push_back(std::make_pair(SortValues[iloc], iloc));
  }

  for (TmpRecIdxIter irec = TmpRecIdx.begin(); irec != TmpRecIdx.end(); ++irec) {
    if (obs_sort_order_ == "ascending") {
      sort(irec->second.begin(), irec->second.end());
    } else {
      // Use a lambda function to access the std::pair greater-than operator to
      // implement a descending order sort.
      sort(irec->second.begin(), irec->second.end(),
           [](const std::pair<float, std::size_t> & p1,
              const std::pair<float, std::size_t> & p2){ return(p1 > p2); } );
    }
  }

  // Copy indexing to the recidx_ data member.
  for (TmpRecIdxIter irec = TmpRecIdx.begin(); irec != TmpRecIdx.end(); ++irec) {
    recidx_[irec->first].resize(irec->second.size());
    for (std::size_t iloc = 0; iloc < irec->second.size(); iloc++) {
      recidx_[irec->first][iloc] = irec->second[iloc].second;
    }
  }
}

// -----------------------------------------------------------------------------
/*!
 * \details This method will save the contents of the obs container into the
 *          given file. Currently, all variables in the obs container are written
 *          into the file. This may change in the future where we can select which
 *          variables we want saved.
 *
 * \param[in] file_name Path to output obs file.
 */
void ObsData::SaveToFile(const std::string & file_name) {
  // Open the file for output
  std::unique_ptr<IodaIO> fileio
    {ioda::IodaIOfactory::Create(file_name, "W", nlocs_, nrecs_, nvars_)};

  // List all records and write out the every record
  for (ObsSpaceContainer::VarIter ivar = database_.var_iter_begin();
    ivar != database_.var_iter_end(); ++ivar) {
    std::string GroupName = database_.var_iter_gname(ivar);
    std::string VarName = database_.var_iter_vname(ivar);
    const std::type_info & VarType = database_.var_iter_type(ivar);
    std::vector<std::size_t> VarShape = database_.var_iter_shape(ivar);
    std::size_t VarSize = database_.var_iter_size(ivar);

    if (VarType == typeid(int)) {
      std::unique_ptr<int[]> VarData(new int[VarSize]);
      database_.LoadFromDb(GroupName, VarName, VarShape, VarData.get());
      fileio->WriteVar(GroupName, VarName, VarShape, VarData.get());
    } else if (VarType == typeid(float)) {
      std::unique_ptr<float[]> VarData(new float[VarSize]);
      database_.LoadFromDb(GroupName, VarName, VarShape, VarData.get());
      fileio->WriteVar(GroupName, VarName, VarShape, VarData.get());
    } else if (VarType == typeid(std::string)) {
      std::vector<std::string> VarData(VarSize, "");
      database_.LoadFromDb(GroupName, VarName, VarShape, VarData.data());

      // Get the shape needed for the character array, which will be a 2D array.
      // The total number of char elelments will be CharShape[0] * CharShape[1].
      std::vector<std::size_t> CharShape = CharShapeFromStringVector(VarData);
      std::unique_ptr<char[]> CharData(new char[CharShape[0] * CharShape[1]]);
      StringVectorToCharArray(VarData, CharShape, CharData.get());
      fileio->WriteVar(GroupName, VarName, CharShape, CharData.get());
    } else if (VarType == typeid(util::DateTime)) {
      util::DateTime TempDt("0000-01-01T00:00:00Z");
      std::vector<util::DateTime> VarData(VarSize, TempDt);
      database_.LoadFromDb(GroupName, VarName, VarShape, VarData.data());

      // Convert the DateTime vector to a string vector, then save into the file.
      std::vector<std::string> StringVector(VarSize, "");
      for (std::size_t i = 0; i < VarSize; i++) {
        StringVector[i] = VarData[i].toString();
      }
      std::vector<std::size_t> CharShape = CharShapeFromStringVector(StringVector);
      std::unique_ptr<char[]> CharData(new char[CharShape[0] * CharShape[1]]);
      StringVectorToCharArray(StringVector, CharShape, CharData.get());
      fileio->WriteVar(GroupName, VarName, CharShape, CharData.get());
    } else if (commMPI_.rank() == 0) {
      oops::Log::warning() << "ObsData::SaveToFile: Unrecognized data type: "
                           << VarType.name() << std::endl;
      oops::Log::warning() << "  ObsSpaceContainer currently supports data types "
                           << "int, float and char." << std::endl;
      oops::Log::warning() << "  Skipping save of " << VarName << " @ " << GroupName
                           << " from the input file." << std::endl;
    }
  }
}

// -----------------------------------------------------------------------------
/*!
 * \details This method handles the data type conversion when transferring data from
 *          VarData into the obs container. This method is called for the cases where
 *          an undesired data type mismatch could occurr during a put_db call. Therefore
 *          this method issues a warning about the conversion. Once the type mismatches
 *          are fixed, this method will be eliminated and the type mismatches that it
 *          is handling will become errors.
 *
 * \param[in] GroupName Name of group in the obs container
 * \param[in] VarName   Name of variable in the obs container
 * \param[in] VarShape  Shape (dimension sizes) of variable
 * \param[in] VarSize   Total number of elements of variable
 * \param[in] VarData   Pointer to memory to be stored in the obs container
 */
template<typename VarType, typename DbType>
void ObsData::ConvertStoreToDb(const std::string & GroupName, const std::string & VarName,
                   const std::vector<std::size_t> & VarShape, const std::size_t VarSize,
                   const VarType * VarData) {
  // Print a warning so we know to fix this situation. Limit the warnings to one per
  // ObsData instantiation (roughly one per file).
  std::string VarTypeName = TypeIdName(typeid(VarType));
  std::string DbTypeName = TypeIdName(typeid(DbType));
  nwarns_fdtype_++;
  if ((commMPI_.rank() == 0) && (nwarns_fdtype_ == 1)) {
    oops::Log::warning() << "ObsData::ConvertStoreToDb: WARNING: input file contains "
                         << "unexpected data type: " << VarTypeName << std::endl
                         << "  Input file: " << filein_ << std::endl << std::endl;
  }

  std::unique_ptr<DbType[]> DbData(new DbType[VarSize]);
  ConvertVarType<VarType, DbType>(VarData, DbData.get(), VarSize);
  database_.StoreToDb(GroupName, VarName, VarShape, DbData.get());
}

// -----------------------------------------------------------------------------
/*!
 * \details This method handles the data type conversion when transferring data from
 *          obs container into VarData. This method is called for the cases where
 *          an undesired data type mismatch could occurr during a get_db call. Therefore
 *          this method issues a warning about the conversion. Once the type mismatches
 *          are fixed, this method will be eliminated and the type mismatches that it
 *          is handling will become errors.
 *
 * \param[in] GroupName Name of group in the obs container
 * \param[in] VarName   Name of variable in the obs container
 * \param[in] VarShape  Shape (dimension sizes) of variable
 * \param[in] VarSize   Total number of elements of variable
 * \param[in] VarData   Pointer to memory to be loaded from the obs container
 */
template<typename DbType, typename VarType>
void ObsData::LoadFromDbConvert(const std::string & GroupName, const std::string & VarName,
                   const std::vector<std::size_t> & VarShape, const std::size_t VarSize,
                   VarType * VarData) const {
  // Print a warning so we know to fix this situation
  std::string VarTypeName = TypeIdName(typeid(VarType));
  std::string DbTypeName = TypeIdName(typeid(DbType));
  if (commMPI_.rank() == 0) {
    oops::Log::warning() << "ObsData::LoadFromDbConvert: WARNING: Variable type does not "
                         << "match that of the database entry." << std::endl
                         << "  Input file: " << filein_ << std::endl
                         << "  Variable: " << VarName << " @ " << GroupName << std::endl
                         << "  Type of variable: " << VarTypeName << std::endl
                         << "  Type of database entry: " << DbTypeName << std::endl
                         << "Converting data, including missing marks, from "
                         << DbTypeName << " to " << VarTypeName << std::endl << std::endl;
    oops::Log::warning() << "ObsData::LoadFromDbConvert: STACKTRACE:" << std::endl
                         << boost::stacktrace::stacktrace() << std::endl;
  }

  std::unique_ptr<DbType[]> DbData(new DbType[VarSize]);
  database_.LoadFromDb(GroupName, VarName, VarShape, DbData.get());
  ConvertVarType<DbType, VarType>(DbData.get(), VarData, VarSize);
}

// -----------------------------------------------------------------------------
/*!
 * \details This method applys the distribution index on data read from the input obs file.
 *          This method will allocate the memory for the IndexedData pointer since it
 *          is also calculating the shape and size of the IndexedData memory.
 *          It is expected that when this method is called that the distribution index will
 *          have the process element and DA timing window effects accounted for.
 *
 * \param[in]  FullData     Pointer to the data read in from the input obs file (all locations)
 * \param[in]  FullShape    Shape (dimension sizes) of FullData
 * \param[out] IndexedData  Pointer to memory for the filtered data (selected locations)
 * \param[out] IndexedShape Shape of IndexedData
 * \param[out] IndexedSize  Total number of elements in IndexedData
 */
template<typename VarType>
void ObsData::ApplyDistIndex(std::unique_ptr<VarType[]> & FullData,
                              const std::vector<std::size_t> & FullShape,
                              std::unique_ptr<VarType[]> & IndexedData,
                              std::vector<std::size_t> & IndexedShape,
                              std::size_t & IndexedSize) const {
  IndexedShape = FullShape;
  IndexedSize = 1;
  // Apply the distribution index only when the first dimension size (FullShape[0])
  // is equal to gnlocs_. Ie, only apply the index to obs data (values, errors
  // and QC marks) and metadata related to the obs data.
  if (FullShape[0] == gnlocs_) {
    // Need to compute the new Shape and size. Keep track of the number of items
    // between each element of the first dimension (IndexIncrement). IndexIncrement
    // will define the space between each element of the first dimension, which will
    // be general no matter how many dimensions in the variable.
    IndexedShape[0] = nlocs_;
    std::size_t IndexIncrement = 1;
    for (std::size_t i = 0; i < IndexedShape.size(); i++) {
      IndexedSize *= IndexedShape[i];
      if (i > 0) {
        IndexIncrement *= IndexedShape[i];
      }
    }

    IndexedData.reset(new VarType[IndexedSize]);
    for (std::size_t i = 0; i < IndexedShape[0]; i++) {
      for (std::size_t j = 0; j < IndexIncrement; j++) {
        std::size_t isrc = (indx_[i] * IndexIncrement) + j;
        std::size_t idest = (i * IndexIncrement) + j;
        IndexedData.get()[idest] = FullData.get()[isrc];
      }
    }
  } else {
    // Transfer the full data pointer to the indexed data pointer
    for (std::size_t i = 0; i < IndexedShape.size(); i++) {
      IndexedSize *= IndexedShape[i];
    }
    IndexedData.reset(FullData.release());
  }
}

// -----------------------------------------------------------------------------
/*!
 * \details This method will return the desired numeric data type for variables
 *          read from the input obs file. The rule for now is any variable
 *          in the group "PreQC" is to be an integer, and any variable that is
 *          a double is to be a float (single precision). For cases outside of this
 *          rule, the data type from the file is used.
 *
 * \param[in] GroupName   Name of obs container group
 * \param[in] FileVarType Name of the data type of the variable from the input obs file
 */
std::string ObsData::DesiredVarType(std::string & GroupName, std::string & FileVarType) {
  // By default, make the DbVarType equal to the FileVarType
  // Exceptions are:
  //   Force the group "PreQC" to an integer type.
  //   Force double to float.
  std::string DbVarType = FileVarType;

  if (GroupName == "PreQC") {
    DbVarType = "int";
  } else if (FileVarType == "double") {
    DbVarType = "float";
  }

  return DbVarType;
}

// -----------------------------------------------------------------------------
/*!
 * \details This method will perform numeric data type conversions. The caller needs
 *          to allocate memory for the converted data (ToVar). This method is aware
 *          of the IODA missing values and will convert these appropriately. For
 *          example when converting double to float, all double missing values will
 *          be replaced with float missing values during the conversion.
 *
 * \param[in]  FromVar Pointer to memory of variable we are converting from
 * \param[out] ToVar   Pointer to memory of variable we are converting to
 * \param[in]  VarSize Total number of elements in FromVar and ToVar.
 */
template<typename FromType, typename ToType>
void ObsData::ConvertVarType(const FromType * FromVar, ToType * ToVar,
                             const std::size_t VarSize) {
  std::string FromTypeName = TypeIdName(typeid(FromType));
  std::string ToTypeName = TypeIdName(typeid(ToType));
  const FromType FromMiss = util::missingValue(FromMiss);
  const ToType ToMiss = util::missingValue(ToMiss);

  // It is assumed that the caller has allocated memory for both input and output
  // variables.
  //
  // In any type change, the missing values need to be switched.
  //
  // Allow type changes between numeric types (int, float, double). These can
  // be handled with the standard conversions.
  bool FromTypeOkay = ((typeid(FromType) == typeid(int)) ||
                       (typeid(FromType) == typeid(float)) ||
                       (typeid(FromType) == typeid(double)));

  bool ToTypeOkay = ((typeid(ToType) == typeid(int)) ||
                     (typeid(ToType) == typeid(float)) ||
                     (typeid(ToType) == typeid(double)));

  if (FromTypeOkay && ToTypeOkay) {
    for (std::size_t i = 0; i < VarSize; i++) {
      if (FromVar[i] == FromMiss) {
        ToVar[i] = ToMiss;
      } else {
        ToVar[i] = FromVar[i];
      }
    }
  } else {
    std::string ErrorMsg = "Unsupported variable data type conversion: " +
       FromTypeName + " to " + ToTypeName;
    ABORT(ErrorMsg);
  }
}

// -----------------------------------------------------------------------------
/*!
 * \details This method provides a means for printing Jo in
 *          an output stream. For now a dummy message is printed.
 */
void ObsData::printJo(const ObsVector & dy, const ObsVector & grad) {
  oops::Log::info() << "ObsData::printJo not implemented" << std::endl;
}
// -----------------------------------------------------------------------------
/*!
 * \details This method creates a private KDTree class member that can be used
 *          for searching for local obs to create an ObsSpace.
 */
void ObsData::createKDTree() {
  // Initialize KDTree class member
  kd_ = std::shared_ptr<ObsData::KDTree> ( new KDTree() );
  // Define lats,lons
  std::vector<float> lats(nlocs_);
  std::vector<float> lons(nlocs_);

  // Get latitudes and longitudes of all observations.
  this -> get_db("MetaData", "longitude", nlocs_, lons.data());
  this -> get_db("MetaData", "latitude", nlocs_, lats.data());

  // Define points list from lat/lon values
  typedef KDTree::PointType Point;
  std::vector<KDTree::Value> points;
  for (unsigned int i = 0; i < nlocs_; i++) {
    eckit::geometry::Point2 lonlat(lons[i], lats[i]);
    Point xyz = Point();
    // FIXME: get geometry from yaml, for now assume spherical.
    eckit::geometry::UnitSphere::convertSphericalToCartesian(lonlat, xyz);
    double index = static_cast<double>(i);
    KDTree::Value v(xyz, index);
    points.push_back(v);
  }

  // Create KDTree class member from points list.
  kd_->build(points.begin(), points.end());
}
// -----------------------------------------------------------------------------
/*!
 * \details This method returns the KDTree class member that can be used
 *          for searching for local obs when creating an ObsSpace.
 */
const ObsData::KDTree & ObsData::getKDTree() {
  // Create the KDTree if it doesn't yet exist
  if (kd_ == NULL)
    createKDTree();

  return * kd_;
}
// -----------------------------------------------------------------------------

}  // namespace ioda<|MERGE_RESOLUTION|>--- conflicted
+++ resolved
@@ -48,18 +48,11 @@
  * \param[in] bgn    DateTime object holding the start of the DA timing window
  * \param[in] end    DateTime object holding the end of the DA timing window
  */
-<<<<<<< HEAD
 ObsData::ObsData(const eckit::Configuration & config, const eckit::mpi::Comm & comm,
-                   const util::DateTime & bgn, const util::DateTime & end)
+                 const util::DateTime & bgn, const util::DateTime & end)
   : oops::ObsSpaceBase(config, comm, bgn, end),
+    config_(config),
     winbgn_(bgn), winend_(end), commMPI_(comm),
-=======
-ObsData::ObsData(const eckit::Configuration & config,
-                 const util::DateTime & bgn, const util::DateTime & end)
-  : oops::ObsSpaceBase(config, bgn, end),
-    config_(config),
-    winbgn_(bgn), winend_(end), commMPI_(oops::mpi::comm()),
->>>>>>> 35a9376a
     database_(), obsvars_()
 {
   oops::Log::trace() << "ioda::ObsData config  = " << config << std::endl;
