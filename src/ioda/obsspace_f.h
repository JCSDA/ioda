/*
 * (C) Copyright 2017 UCAR
 *
 * This software is licensed under the terms of the Apache Licence Version 2.0
 * which can be obtained at http://www.apache.org/licenses/LICENSE-2.0.
 */

#ifndef IODA_OBSSPACE_F_H_
#define IODA_OBSSPACE_F_H_

#include "ObsSpace.h"
#include "oops/base/Variables.h"
#include "oops/parallel/mpi/mpi.h"
#include "oops/util/DateTime.h"

// -----------------------------------------------------------------------------
// These functions provide a Fortran-callable interface to ObsSpace.
// -----------------------------------------------------------------------------

namespace ioda {

extern "C" {
  const ObsSpace * obsspace_construct_f(const eckit::Configuration *, const util::DateTime *,
                                        const util::DateTime *);
  void obsspace_destruct_f(ObsSpace *);
<<<<<<< HEAD
  const oops::Variables & obsspace_obsvariables_f(const ObsSpace &);
=======
  const oops::Variables * obsspace_obsvariables_f(const ObsSpace &);
>>>>>>> 605353ba
  int obsspace_get_gnlocs_f(const ObsSpace &);
  int obsspace_get_nlocs_f(const ObsSpace &);
  int obsspace_get_nrecs_f(const ObsSpace &);
  int obsspace_get_nvars_f(const ObsSpace &);
  void obsspace_get_comm_f(const ObsSpace &, int &, char *);
  void obsspace_get_recnum_f(const ObsSpace &, const std::size_t &, std::size_t *);
  void obsspace_get_index_f(const ObsSpace &, const std::size_t &, std::size_t *);

  void obsspace_obsname_f(const ObsSpace &, size_t &, char *);

  bool obsspace_has_f(const ObsSpace &, const char *, const char *);

  void obsspace_get_int32_f(const ObsSpace &, const char *, const char *,
                            const std::size_t &, int32_t*);
  void obsspace_get_int64_f(const ObsSpace &, const char *, const char *,
                            const std::size_t &, int64_t*);
  void obsspace_get_real32_f(const ObsSpace &, const char *, const char *,
                             const std::size_t &, float*);
  void obsspace_get_real64_f(const ObsSpace &, const char *, const char *,
                             const std::size_t &, double*);
  void obsspace_get_datetime_f(const ObsSpace &, const char *, const char *,
                               const std::size_t &, int32_t*, int32_t*);

  void obsspace_put_int32_f(ObsSpace &, const char *, const char *,
                            const std::size_t &, int32_t*);
  void obsspace_put_int64_f(ObsSpace &, const char *, const char *,
                            const std::size_t &, int64_t*);
  void obsspace_put_real32_f(ObsSpace &, const char *, const char *,
                             const std::size_t &, float*);
  void obsspace_put_real64_f(ObsSpace &, const char *, const char *,
                             const std::size_t &, double*);
}

}  // namespace ioda

#endif  // IODA_OBSSPACE_F_H_<|MERGE_RESOLUTION|>--- conflicted
+++ resolved
@@ -23,11 +23,7 @@
   const ObsSpace * obsspace_construct_f(const eckit::Configuration *, const util::DateTime *,
                                         const util::DateTime *);
   void obsspace_destruct_f(ObsSpace *);
-<<<<<<< HEAD
-  const oops::Variables & obsspace_obsvariables_f(const ObsSpace &);
-=======
   const oops::Variables * obsspace_obsvariables_f(const ObsSpace &);
->>>>>>> 605353ba
   int obsspace_get_gnlocs_f(const ObsSpace &);
   int obsspace_get_nlocs_f(const ObsSpace &);
   int obsspace_get_nrecs_f(const ObsSpace &);
