/*
 * (C) Copyright 2017-2019 UCAR
 *
 * This software is licensed under the terms of the Apache Licence Version 2.0
 * which can be obtained at http://www.apache.org/licenses/LICENSE-2.0.
 */

#include "ioda/ObsSpace.h"

#include <map>
#include <memory>
#include <string>
#include <vector>

#include "eckit/config/Configuration.h"
#include "oops/parallel/mpi/mpi.h"
#include "oops/util/abor1_cpp.h"
#include "oops/util/DateTime.h"
#include "oops/util/Logger.h"

#define BOOST_STACKTRACE_GNU_SOURCE_NOT_REQUIRED
#include <boost/stacktrace.hpp>

#include "distribution/DistributionFactory.h"
#include "fileio/IodaIO.h"
#include "fileio/IodaIOfactory.h"

namespace ioda {

// -----------------------------------------------------------------------------
/*!
 * \details Config based constructor for an ObsSpace object. This constructor will read
 *          in from the obs file and transfer the variables into the obs container. Obs
 *          falling outside the DA timing window, specified by bgn and end, will be
 *          discarded before storing them in the obs container.
 *
 * \param[in] config ECKIT configuration segment holding obs types specs
 * \param[in] bgn    DateTime object holding the start of the DA timing window
 * \param[in] end    DateTime object holding the end of the DA timing window
 */
ObsSpace::ObsSpace(const eckit::Configuration & config,
                   const util::DateTime & bgn, const util::DateTime & end)
  : oops::ObsSpaceBase(config, bgn, end),
    winbgn_(bgn), winend_(end), commMPI_(oops::mpi::comm()),
    database_()
{
  oops::Log::trace() << "ioda::ObsSpace config  = " << config << std::endl;

  obsname_ = config.getString("name");
<<<<<<< HEAD
  nwarns_fdtype_ = 0;
=======
  distname_ = config.getString("distribution", "RoundRobin");
>>>>>>> 2a007cd2

  // Open the file and read in variables from the file into the database.
  filein_ = config.getString("ObsDataIn.obsfile");
  oops::Log::trace() << obsname_ << " file in = " << filein_ << std::endl;

  InitFromFile(filein_);

  // Check to see if an output file has been requested.
  if (config.has("ObsDataOut.obsfile")) {
    std::string filename = config.getString("ObsDataOut.obsfile");

    // Find the left-most dot in the file name, and use that to pick off the file name
    // and file extension.
    std::size_t found = filename.find_last_of(".");
    if (found == std::string::npos)
      found = filename.length();

    // Get the process rank number and format it
    std::ostringstream ss;
    ss << "_" << std::setw(4) << std::setfill('0') << comm().rank();

    // Construct the output file name
    fileout_ = filename.insert(found, ss.str());

    // Check to see if user is trying to overwrite an existing file. For now always allow
    // the overwrite, but issue a warning if we are about to clobber an existing file.
    std::ifstream infile(fileout_);
    if (infile.good() && (commMPI_.rank() == 0)) {
        oops::Log::warning() << "ioda::ObsSpace WARNING: Overwriting output file "
                             << fileout_ << std::endl;
      }
  } else {
    oops::Log::debug() << "ioda::ObsSpace output file is not required " << std::endl;
  }

  oops::Log::trace() << "ioda::ObsSpace contructed name = " << obsname() << std::endl;
}

// -----------------------------------------------------------------------------
/*!
 * \details Destructor for an ObsSpace object. This destructor will clean up the ObsSpace
 *          object and optionally write out the contents of the obs container into
 *          the output file. The save-to-file operation is invoked when an output obs
 *          file is specified in the ECKIT configuration segment associated with the
 *          ObsSpace object.
 */
ObsSpace::~ObsSpace() {
  oops::Log::trace() << "ioda::ObsSpace destructor begin" << std::endl;
  if (fileout_.size() != 0) {
    oops::Log::info() << obsname() << ": save database to " << fileout_ << std::endl;
    SaveToFile(fileout_);
  } else {
    oops::Log::info() << obsname() << " :  no output" << std::endl;
  }
  oops::Log::trace() << "ioda::ObsSpace destructor end" << std::endl;
}

// -----------------------------------------------------------------------------
// NOTES CONCERNING THE get_db methods below.
//
// What we want to end up with is deliberate conversion between double outside
// IODA to float in the ObsSpaceContainer database. This is done to save memory
// space because it is not necessary to store data with double precision.
//
// Given that, we want the structure of the get_db methods below to eventually
// look like that of the put_db methods. That is the overloaded functions of
// get_db simply call the templated get_db_helper method, ecexpt a float to double
// conversion is done in the get_db double case, and the get_db_helper method
// is a three-liner that just calls database_.LoadFromDb directly.
//
// Currently, we have some cases of the wrong data types trying to load from the
// database, such as trying to put QC marks (integers stored in the database)
// into a double in an ObsVector. To deal with this we've got checks for the
// proper data types in the get_db_helper method that will issue warnings if
// the variable we are trying to load into has a type that does not match the
// corresponding entry in the database. In these cases, after the warning is
// issued, a conversion is done including getting the missing value marks
// converted properly.
//
// The idea is to get all of these warnings that come up fixed, and once that
// is done, we will turn any mismatched types into an error and the program
// will abort. When we hit this point we should change the code in
// get_db_helper to:
//
//     std::string gname = (group.size() <= 0)? "GroupUndefined" : group;
//     std::vector<std::size_t> vshape(1, vsize);
//     database_.LoadFromDb(gname, name, vshape, &vdata[0]);
//
// I.e., make get_db_helper analogous to put_db_helper. Then we can get rid
// of the template specialization for the util::DateTime type. And we can
// allow the boost::bad_any_cast catch routine in ObsSpaceContainer.cc handle
// the type check (and abort if the types don't match).
//
// Note that when a variable is a double and the database has an int, this
// code is doing two conversions and is therefore inefficient. This is okay
// for now because once the variable type not matching the database type
// issues are fixed we will eliminate one of the conversions.
// -----------------------------------------------------------------------------
/*!
 * \brief transfer data from the obs container to vdata
 *
 * \details The following four get_db methods are the same except for the data type
 *          of the data being transferred (integer, float, double, DateTime). The
 *          caller needs to allocate the memory that the vdata parameter points to.
 *
 * \param[in]  group Name of container group (ObsValue, ObsError, MetaData, etc.)
 * \param[in]  name  Name of container variable
 * \param[in]  vsize Total number of elements in variable (i.e., length of vdata)
 * \param[out] vdata Pointer to memory where container data is being transferred to
 */

void ObsSpace::get_db(const std::string & group, const std::string & name,
                      const size_t & vsize, int vdata[]) const {
  get_db_helper<int>(group, name, vsize, vdata);
}

void ObsSpace::get_db(const std::string & group, const std::string & name,
                      const size_t & vsize, float vdata[]) const {
  get_db_helper<float>(group, name, vsize, vdata);
}

void ObsSpace::get_db(const std::string & group, const std::string & name,
                      const size_t & vsize, double vdata[]) const {
  // load the float values from the database and convert to double
  std::unique_ptr<float[]> FloatData(new float[vsize]);
  get_db_helper<float>(group, name, vsize, FloatData.get());
  ConvertVarType<float, double>(FloatData.get(), &vdata[0], vsize);
}

void ObsSpace::get_db(const std::string & group, const std::string & name,
                      const size_t & vsize, util::DateTime vdata[]) const {
  get_db_helper<util::DateTime>(group, name, vsize, vdata);
}

/*!
 * \brief Helper method for get_db
 *
 * \details This method fills in the code for the four overloaded get_db methods.
 *          This method handles data type conversions, and the transfer of data
 *          from the container to vdata.
 *
 * NOTE: Some data type conversions are to be eventually eliminated, such as
 *       between double and int for QC marks, and warnings are issued when these occur.
 *       Once the need for these type conversions is eliminated across the whole system,
 *       these type mismatches will become errors and the type mismatch will need to be
 *       repaired.
 *
 * \param[in]  group Name of container group (ObsValue, ObsError, MetaData, etc.)
 * \param[in]  name  Name of container variable
 * \param[in]  vsize Total number of elements in variable (i.e., length of vdata)
 * \param[out] vdata Pointer to memory where container data is being transferred to
 */

template <typename DATATYPE>
void ObsSpace::get_db_helper(const std::string & group, const std::string & name,
                             const size_t & vsize, DATATYPE vdata[]) const {
  std::string gname = (group.size() <= 0)? "GroupUndefined" : group;
  std::vector<std::size_t> vshape(1, vsize);

  // Check to see if the requested variable type matches the type stored in
  // the database. If these are different, issue warnings and do the conversion.
  const std::type_info & VarType = typeid(DATATYPE);
  const std::type_info & DbType = database_.dtype(gname, name);
  if (DbType == typeid(void)) {
    std::string ErrorMsg = "ObsSpace::get_db: " + name + " @ " + gname +
                           " not found in database.";
    ABORT(ErrorMsg);
  } else {
    // Check for type mis-match between var type and the type of the database
    // entry. If a conversion is necessary, do it and issue a warning so this
    // situation can be fixed.
    if (VarType == DbType) {
      database_.LoadFromDb(gname, name, vshape, &vdata[0]);
    } else {
      if (DbType == typeid(int)) {
        // Trying to load int into something else
        LoadFromDbConvert<int, DATATYPE>(gname, name, vshape, vsize, &vdata[0]);
      } else if (DbType == typeid(float)) {
        // Trying to load float into something else
        LoadFromDbConvert<float, DATATYPE>(gname, name, vshape, vsize, &vdata[0]);
      } else {
        // Let the bad cast check catch this one.
        database_.LoadFromDb(gname, name, vshape, &vdata[0]);
      }
    }
  }
}

/*!
 * \brief Helper method for get_db (specialized for DateTime type)
 *
 * \details This method fills in the code for the get_db methods that is transferring
 *          DateTime data. This is here because there isn't a way to convert between
 *          numeric data and DateTime objects. 
 *
 * \param[in]  group Name of container group (ObsValue, ObsError, MetaData, etc.)
 * \param[in]  name  Name of container variable
 * \param[in]  vsize Total number of elements in variable (i.e., length of vdata)
 * \param[out] vdata Pointer to memory where container data is being transferred to
 */
template <>
void ObsSpace::get_db_helper<util::DateTime>(const std::string & group,
         const std::string & name, const size_t & vsize, util::DateTime vdata[]) const {
  std::string gname = (group.size() <= 0)? "GroupUndefined" : group;
  std::vector<std::size_t> vshape(1, vsize);
  database_.LoadFromDb(gname, name, vshape, &vdata[0]);
}

// -----------------------------------------------------------------------------
/*!
 * \brief transfer data from vdata to the obs container
 *
 * \details The following four put_db methods are the same except for the data type
 *          of the data being transferred (integer, float, double, DateTime). The
 *          caller needs to allocate and assign the memory that the vdata parameter
 *          points to.
 *
 * \param[in]  group Name of container group (ObsValue, ObsError, MetaData, etc.)
 * \param[in]  name  Name of container variable
 * \param[in]  vsize Total number of elements in variable (i.e., length of vdata)
 * \param[out] vdata Pointer to memory where container data is being transferred to
 */

void ObsSpace::put_db(const std::string & group, const std::string & name,
                      const size_t & vsize, const int vdata[]) {
  put_db_helper<int>(group, name, vsize, vdata);
}

void ObsSpace::put_db(const std::string & group, const std::string & name,
                      const size_t & vsize, const float vdata[]) {
  put_db_helper<float>(group, name, vsize, vdata);
}

void ObsSpace::put_db(const std::string & group, const std::string & name,
                      const size_t & vsize, const double vdata[]) {
  // convert to float, then load into the database
  std::unique_ptr<float[]> FloatData(new float[vsize]);
  ConvertVarType<double, float>(&vdata[0], FloatData.get(), vsize);
  put_db_helper<float>(group, name, vsize, FloatData.get());
}

/*!
 * \brief Helper method for put_db
 *
 * \details This method fills in the code for the four overloaded put_db methods.
 *          This method handles data type conversions, and the transfer of data
 *          from vdata to the container
 *
 * NOTE: Some data type conversions are to be eventually eliminated, such as
 *       between double and int for QC marks, and warnings are issued when these occur.
 *       Once the need for these type conversions is eliminated across the whole system,
 *       these type mismatches will become errors and the type mismatch will need to be
 *       repaired.
 *
 * \param[in]  group Name of container group (ObsValue, ObsError, MetaData, etc.)
 * \param[in]  name  Name of container variable
 * \param[in]  vsize Total number of elements in variable (i.e., length of vdata)
 * \param[out] vdata Pointer to memory where container data is being transferred to
 */

template <typename DATATYPE>
void ObsSpace::put_db_helper(const std::string & group, const std::string & name,
                             const std::size_t & vsize, const DATATYPE vdata[]) {
  std::string gname = (group.size() <= 0)? "GroupUndefined" : group;
  std::vector<std::size_t> vshape(1, vsize);
  database_.StoreToDb(gname, name, vshape, &vdata[0]);
}

// -----------------------------------------------------------------------------
/*!
 * \details This method checks for the existence of the group, name combination
 *          in the obs container. If the combination exists, "true" is returned,
 *          otherwise "false" is returned.
 */

bool ObsSpace::has(const std::string & group, const std::string & name) const {
  return database_.has(group, name);
}
// -----------------------------------------------------------------------------
/*!
 * \details This method returns the number of unique locations in the obs
 *          container. Note that nlocs from the obs container may be smaller
 *          than nlocs from the input obs file due to the removal of obs outside
 *          the DA timing window and/or due to distribution of obs across
 *          multiple process elements.
 */
std::size_t ObsSpace::nlocs() const {
  return nlocs_;
}

// -----------------------------------------------------------------------------
/*!
 * \details This method returns the number of unique records in the obs
 *          container. A record is an atomic unit of locations that belong
 *          together such as a single radiosonde sounding.
 */
std::size_t ObsSpace::nrecs() const {
  return nrecs_;
}

// -----------------------------------------------------------------------------
/*!
 * \details This method returns the number of unique variables in the obs
 *          container. "Variables" refers to the quantities that can be
 *          assimilated as opposed to meta data.
 */
std::size_t ObsSpace::nvars() const {
  return nvars_;
}

// -----------------------------------------------------------------------------
/*!
 * \details This method will generate a set of latitudes and longitudes of which
 *          can be used for testing without reading in an obs file. A single latitude
 *          value, two longitude values, and the number of locations (nobs keyword) are
 *          specified in the configuration given by the conf parameter. Evenly spaced
 *          locations along the given latitude and between the two longitudes are
 *          generated and stored in the obs container as meta data.
 *
 * \param[in] conf ECKIT configuration segment built from an input configuration file.
 */
void ObsSpace::generateDistribution(const eckit::Configuration & conf) {
  int fvlen  = conf.getInt("nobs");
  float lat  = conf.getFloat("lat");
  float lon1 = conf.getFloat("lon1");
  float lon2 = conf.getFloat("lon2");

  // Apply the round-robin distribution, which yields the size and indices that
  // are to be selected by this process element out of the file.
  DistributionFactory * distFactory;
  Distribution * dist{distFactory->createDistribution(distname_)};
  dist->distribution(comm(), fvlen);
  int nlocs = dist->size();

  // For now, set nvars to one.
  int nvars = 1;

  // Record obs type
  std::string MyObsType = conf.getString("ObsType");
  oops::Log::info() << obsname() << " : " << MyObsType << std::endl;

  // Create variables and generate the values specified by the arguments.
  std::unique_ptr<double[]> latitude {new double[nlocs]};
  for (std::size_t ii = 0; ii < nlocs; ++ii) {
    latitude.get()[ii] = static_cast<double>(lat);
  }
  put_db("", "latitude", nlocs, latitude.get());

  std::unique_ptr<double[]> longitude {new double[nlocs]};
  for (std::size_t ii = 0; ii < nlocs; ++ii) {
    longitude.get()[ii] = static_cast<double>(lon1 + (ii-1)*(lon2-lon1)/(nlocs-1));
  }
  put_db("", "longitude", nlocs, longitude.get());
}

// -----------------------------------------------------------------------------
/*!
 * \details This method provides a way to print an ObsSpace object in an output
 *          stream. It simply prints a dummy message for now.
 */
void ObsSpace::print(std::ostream & os) const {
  os << "ObsSpace::print not implemented";
}

// -----------------------------------------------------------------------------
/*!
 * \details This method will initialize the obs container from the input obs file.
 *          All the variables from the input file will be read in and loaded into
 *          the obs container. Obs that fall outside the DA timing window will be
 *          filtered out before loading into the container. This method will also
 *          apply obs distribution across multiple process elements. For these reasons,
 *          the number of locations in the obs container may be smaller than the
 *          number of locations in the input obs file.
 *
 * \param[in] filename Path to input obs file
 */
void ObsSpace::InitFromFile(const std::string & filename) {
  oops::Log::trace() << "ioda::ObsSpace opening file: " << filename << std::endl;

  // Open the file for reading and record nlocs and nvars from the file.
  std::unique_ptr<IodaIO> fileio {ioda::IodaIOfactory::Create(filename, "r")};
  file_nlocs_ = fileio->nlocs();
  nvars_ = fileio->nvars();
  nrecs_ = fileio->nrecs();

  // Create the MPI distribution
  std::unique_ptr<Distribution> dist_;
  DistributionFactory * DistFactory;
  dist_.reset(DistFactory->createDistribution(distname_));
  dist_->distribution(commMPI_, file_nlocs_);

  // Read in the datetime values and filter out any variables outside the
  // timing window.
  std::unique_ptr<char[]> dt_char_array_(new char[file_nlocs_ * 20]);
  std::vector<std::size_t> dt_shape_{ file_nlocs_, 20 };
  // Look for datetime@MetaData first, then datetime@GroupUndefined
  std::string DtGroupName = "MetaData";
  std::string DtVarName = "datetime";
  if (!fileio->grp_var_exists(DtGroupName, DtVarName)) {
    DtGroupName = "GroupUndefined";
    if (!fileio->grp_var_exists(DtGroupName, DtVarName)) {
      std::string ErrorMsg = "ObsSpace::InitFromFile: datetime information is not available";
      ABORT(ErrorMsg);
    }
  }
  fileio->ReadVar(DtGroupName, DtVarName, dt_shape_, dt_char_array_.get());
  std::vector<std::string> dt_strings_ =
           CharArrayToStringVector(dt_char_array_.get(), dt_shape_);

  std::size_t index;
  for (std::size_t ii = 0; ii < dist_->size(); ++ii) {
    index = dist_->index()[ii];
    util::DateTime test_dt_(dt_strings_[index]);
    if ((test_dt_ > winbgn_) && (test_dt_ <= winend_)) {
      // Inside the DA time window, keep this index
      indx_.push_back(index);
    }
  }

  nlocs_ = indx_.size();

  // Read in all variables from the file and store them into the database.
  for (IodaIO::GroupIter igrp = fileio->group_begin();
                         igrp != fileio->group_end(); ++igrp) {
    for (IodaIO::VarIter ivar = fileio->var_begin(igrp);
                         ivar != fileio->var_end(igrp); ++ivar) {
      std::string GroupName = fileio->group_name(igrp);
      std::string VarName = fileio->var_name(ivar);
      std::string FileVarType = fileio->var_dtype(ivar);

      // VarShape, VarSize hold dimension sizes from file.
      // AdjVarShape, AdjVarSize hold dimension sizes needed when the
      // fisrt dimension is nlocs in size. Ie, all variables with nlocs
      // as the first dimension need to be distributed across that dimension.
      std::vector<std::size_t> VarShape = fileio->var_shape(ivar);
      std::size_t VarSize = 1;
      for (std::size_t i = 0; i < VarShape.size(); i++) {
        VarSize *= VarShape[i];
      }

      // Get the desired data type for the database.
      std::string DbVarType = DesiredVarType(GroupName, FileVarType);

      // Read the variable from the file and transfer it to the database.
      if (FileVarType.compare("int") == 0) {
        std::unique_ptr<int[]> FileData(new int[VarSize]);
        fileio->ReadVar(GroupName, VarName, VarShape, FileData.get());

        std::unique_ptr<int[]> IndexedData;
        std::vector<std::size_t> IndexedShape;
        std::size_t IndexedSize;
        ApplyDistIndex<int>(FileData, VarShape, IndexedData, IndexedShape, IndexedSize);
        database_.StoreToDb(GroupName, VarName, IndexedShape, IndexedData.get());
      } else if (FileVarType.compare("float") == 0) {
        std::unique_ptr<float[]> FileData(new float[VarSize]);
        fileio->ReadVar(GroupName, VarName, VarShape, FileData.get());

        std::unique_ptr<float[]> IndexedData;
        std::vector<std::size_t> IndexedShape;
        std::size_t IndexedSize;
        ApplyDistIndex<float>(FileData, VarShape, IndexedData, IndexedShape, IndexedSize);

        if (DbVarType.compare("int") == 0) {
          ConvertStoreToDb<float, int>(GroupName, VarName, IndexedShape,
                                     IndexedSize, IndexedData.get());
        } else {
          database_.StoreToDb(GroupName, VarName, IndexedShape, IndexedData.get());
        }
      } else if (FileVarType.compare("double") == 0) {
        // Convert double to float before storing into the database.
        std::unique_ptr<double[]> FileData(new double[VarSize]);
        fileio->ReadVar(GroupName, VarName, VarShape, FileData.get());

        std::unique_ptr<double[]> IndexedData;
        std::vector<std::size_t> IndexedShape;
        std::size_t IndexedSize;
        ApplyDistIndex<double>(FileData, VarShape, IndexedData, IndexedShape, IndexedSize);

        ConvertStoreToDb<double, float>(GroupName, VarName, IndexedShape,
                                     IndexedSize, IndexedData.get());
      } else if (FileVarType.compare("char") == 0) {
        // Convert the char array to a vector of strings. If we are working
        // on the variable "datetime", then convert the strings to DateTime
        // objects.
        std::unique_ptr<char[]> FileData(new char[VarSize]);
        fileio->ReadVar(GroupName, VarName, VarShape, FileData.get());

        std::unique_ptr<char[]> IndexedData;
        std::vector<std::size_t> IndexedShape;
        std::size_t IndexedSize;
        ApplyDistIndex<char>(FileData, VarShape, IndexedData, IndexedShape, IndexedSize);

        std::vector<std::string> StringData =
               CharArrayToStringVector(IndexedData.get(), IndexedShape);
        std::vector<std::size_t> AdjVarShape;
        std::size_t AdjVarSize = 1;
        for (std::size_t j = 0; j < (IndexedShape.size()-1); j++) {
          AdjVarShape.push_back(IndexedShape[j]);
          AdjVarSize *= IndexedShape[j];
        }

        if (VarName.compare("datetime") == 0) {
          std::vector<util::DateTime> DtData(AdjVarSize);
          for (std::size_t j = 0; j < AdjVarSize; j++) {
            util::DateTime TempDt(StringData[j]);
            DtData[j] = TempDt;
          }
          database_.StoreToDb(GroupName, VarName, AdjVarShape, DtData.data());
        } else {
          database_.StoreToDb(GroupName, VarName, AdjVarShape, StringData.data());
        }
      } else if (commMPI_.rank() == 0) {
        oops::Log::warning() << "ioda::IodaIO::InitFromFile: Unrecognized file data type: "
                             << FileVarType << std::endl;
        oops::Log::warning() << "  File IO Currently supports data types int, float and char."
                             << std::endl;
        oops::Log::warning() << "  Skipping read of " << VarName << " @ " << GroupName
                             << " from the input file." << std::endl;
      }
    }
  }
  oops::Log::trace() << "ioda::ObsSpaceContainer opening file ends " << std::endl;
}

// -----------------------------------------------------------------------------
/*!
 * \details This method will save the contents of the obs container into the
 *          given file. Currently, all variables in the obs container are written
 *          into the file. This may change in the future where we can select which
 *          variables we want saved.
 *
 * \param[in] file_name Path to output obs file.
 */
void ObsSpace::SaveToFile(const std::string & file_name) {
  // Open the file for output
  std::unique_ptr<IodaIO> fileio
    {ioda::IodaIOfactory::Create(file_name, "W", nlocs_, nrecs_, nvars_)};

  // List all records and write out the every record
  for (ObsSpaceContainer::VarIter ivar = database_.var_iter_begin();
    ivar != database_.var_iter_end(); ++ivar) {
    std::string GroupName = database_.var_iter_gname(ivar);
    std::string VarName = database_.var_iter_vname(ivar);
    const std::type_info & VarType = database_.var_iter_type(ivar);
    std::vector<std::size_t> VarShape = database_.var_iter_shape(ivar);
    std::size_t VarSize = database_.var_iter_size(ivar);

    if (VarType == typeid(int)) {
      std::unique_ptr<int[]> VarData(new int[VarSize]);
      database_.LoadFromDb(GroupName, VarName, VarShape, VarData.get());
      fileio->WriteVar(GroupName, VarName, VarShape, VarData.get());
    } else if (VarType == typeid(float)) {
      std::unique_ptr<float[]> VarData(new float[VarSize]);
      database_.LoadFromDb(GroupName, VarName, VarShape, VarData.get());
      fileio->WriteVar(GroupName, VarName, VarShape, VarData.get());
    } else if (VarType == typeid(std::string)) {
      std::vector<std::string> VarData(VarSize, "");
      database_.LoadFromDb(GroupName, VarName, VarShape, VarData.data());

      // Get the shape needed for the character array, which will be a 2D array.
      // The total number of char elelments will be CharShape[0] * CharShape[1].
      std::vector<std::size_t> CharShape = CharShapeFromStringVector(VarData);
      std::unique_ptr<char[]> CharData(new char[CharShape[0] * CharShape[1]]);
      StringVectorToCharArray(VarData, CharShape, CharData.get());
      fileio->WriteVar(GroupName, VarName, CharShape, CharData.get());
    } else if (VarType == typeid(util::DateTime)) {
      util::DateTime TempDt("0000-01-01T00:00:00Z");
      std::vector<util::DateTime> VarData(VarSize, TempDt);
      database_.LoadFromDb(GroupName, VarName, VarShape, VarData.data());

      // Convert the DateTime vector to a string vector, then save into the file.
      std::vector<std::string> StringVector(VarSize, "");
      for (std::size_t i = 0; i < VarSize; i++) {
        StringVector[i] = VarData[i].toString();
      }
      std::vector<std::size_t> CharShape = CharShapeFromStringVector(StringVector);
      std::unique_ptr<char[]> CharData(new char[CharShape[0] * CharShape[1]]);
      StringVectorToCharArray(StringVector, CharShape, CharData.get());
      fileio->WriteVar(GroupName, VarName, CharShape, CharData.get());
    } else if (commMPI_.rank() == 0) {
      oops::Log::warning() << "ObsSpace::SaveToFile: Unrecognized data type: "
                           << VarType.name() << std::endl;
      oops::Log::warning() << "  ObsSpaceContainer currently supports data types "
                           << "int, float and char." << std::endl;
      oops::Log::warning() << "  Skipping save of " << VarName << " @ " << GroupName
                           << " from the input file." << std::endl;
    }
  }
}

// -----------------------------------------------------------------------------
/*!
 * \details This method handles the data type conversion when transferring data from
 *          VarData into the obs container. This method is called for the cases where
 *          an undesired data type mismatch could occurr during a put_db call. Therefore
 *          this method issues a warning about the conversion. Once the type mismatches
 *          are fixed, this method will be eliminated and the type mismatches that it
 *          is handling will become errors.
 *
 * \param[in] GroupName Name of group in the obs container
 * \param[in] VarName   Name of variable in the obs container
 * \param[in] VarShape  Shape (dimension sizes) of variable
 * \param[in] VarSize   Total number of elements of variable
 * \param[in] VarData   Pointer to memory to be stored in the obs container
 */
template<typename VarType, typename DbType>
void ObsSpace::ConvertStoreToDb(const std::string & GroupName, const std::string & VarName,
                   const std::vector<std::size_t> & VarShape, const std::size_t & VarSize,
                   const VarType * VarData) {
  // Print a warning so we know to fix this situation. Limit the warnings to one per
  // ObsSpace instantiation (roughly one per file).
  std::string VarTypeName = TypeIdName(typeid(VarType));
  std::string DbTypeName = TypeIdName(typeid(DbType));
  nwarns_fdtype_++;
  if ((commMPI_.rank() == 0) && (nwarns_fdtype_ == 1)) {
    oops::Log::warning() << "ObsSpace::ConvertStoreToDb: WARNING: input file contains "
                         << "unexpected data type: " << VarTypeName << std::endl
                         << "  Input file: " << filein_ << std::endl << std::endl;
  }

  std::unique_ptr<DbType[]> DbData(new DbType[VarSize]);
  ConvertVarType<VarType, DbType>(VarData, DbData.get(), VarSize);
  database_.StoreToDb(GroupName, VarName, VarShape, DbData.get());
}

// -----------------------------------------------------------------------------
/*!
 * \details This method handles the data type conversion when transferring data from
 *          obs container into VarData. This method is called for the cases where
 *          an undesired data type mismatch could occurr during a get_db call. Therefore
 *          this method issues a warning about the conversion. Once the type mismatches
 *          are fixed, this method will be eliminated and the type mismatches that it
 *          is handling will become errors.
 *
 * \param[in] GroupName Name of group in the obs container
 * \param[in] VarName   Name of variable in the obs container
 * \param[in] VarShape  Shape (dimension sizes) of variable
 * \param[in] VarSize   Total number of elements of variable
 * \param[in] VarData   Pointer to memory to be loaded from the obs container
 */
template<typename DbType, typename VarType>
void ObsSpace::LoadFromDbConvert(const std::string & GroupName, const std::string & VarName,
                   const std::vector<std::size_t> & VarShape, const std::size_t & VarSize,
                   VarType * VarData) const {
  // Print a warning so we know to fix this situation
  std::string VarTypeName = TypeIdName(typeid(VarType));
  std::string DbTypeName = TypeIdName(typeid(DbType));
  if (commMPI_.rank() == 0) {
    oops::Log::warning() << "ObsSpace::LoadFromDbConvert: WARNING: Variable type does not "
                         << "match that of the database entry." << std::endl
                         << "  Input file: " << filein_ << std::endl
                         << "  Variable: " << VarName << " @ " << GroupName << std::endl
                         << "  Type of variable: " << VarTypeName << std::endl
                         << "  Type of database entry: " << DbTypeName << std::endl
                         << "Converting data, including missing marks, from "
                         << DbTypeName << " to " << VarTypeName << std::endl << std::endl;
    oops::Log::warning() << "ObsSpace::LoadFromDbConvert: STACKTRACE:" << std::endl
                         << boost::stacktrace::stacktrace() << std::endl;
  }

  std::unique_ptr<DbType[]> DbData(new DbType[VarSize]);
  database_.LoadFromDb(GroupName, VarName, VarShape, DbData.get());
  ConvertVarType<DbType, VarType>(DbData.get(), VarData, VarSize);
}

// -----------------------------------------------------------------------------
/*!
 * \details This method applys the distribution index on data read from the input obs file.
 *          This method will allocate the memory for the IndexedData pointer since it
 *          is also calculating the shape and size of the IndexedData memory. 
 *          It is expected that when this method is called that the distribution index will
 *          have the process element and DA timing window effects accounted for.
 *
 * \param[in]  FullData     Pointer to the data read in from the input obs file (all locations)
 * \param[in]  FullShape    Shape (dimension sizes) of FullData
 * \param[out] IndexedData  Pointer to memory for the filtered data (selected locations)
 * \param[out] IndexedShape Shape of IndexedData
 * \param[out] IndexedSize  Total number of elements in IndexedData
 */
template<typename VarType>
void ObsSpace::ApplyDistIndex(std::unique_ptr<VarType[]> & FullData,
                              const std::vector<std::size_t> & FullShape,
                              std::unique_ptr<VarType[]> & IndexedData,
                              std::vector<std::size_t> & IndexedShape,
                              std::size_t & IndexedSize) {
  IndexedShape = FullShape;
  IndexedSize = 1;
  // Apply the distribution index only when the first dimension size (FullShape[0])
  // is equal to file_nlocs_. Ie, only apply the index to obs data (values, errors
  // and QC marks) and metadata related to the obs data.
  if (FullShape[0] == file_nlocs_) {
    // Need to compute the new Shape and size. Keep track of the number of items
    // between each element of the first dimension (IndexIncrement). IndexIncrement
    // will define the space between each element of the first dimension, which will
    // be general no matter how many dimensions in the variable.
    IndexedShape[0] = nlocs_;
    std::size_t IndexIncrement = 1;
    for (std::size_t i = 0; i < IndexedShape.size(); i++) {
      IndexedSize *= IndexedShape[i];
      if (i > 0) {
        IndexIncrement *= IndexedShape[i];
      }
    }

    IndexedData.reset(new VarType[IndexedSize]);
    for (std::size_t i = 0; i < IndexedShape[0]; i++) {
      for (std::size_t j = 0; j < IndexIncrement; j++) {
        std::size_t isrc = (indx_[i] * IndexIncrement) + j;
        std::size_t idest = (i * IndexIncrement) + j;
        IndexedData.get()[idest] = FullData.get()[isrc];
      }
    }
  } else {
    // Transfer the full data pointer to the indexed data pointer
    for (std::size_t i = 0; i < IndexedShape.size(); i++) {
      IndexedSize *= IndexedShape[i];
    }
    IndexedData.reset(FullData.release());
  }
}

// -----------------------------------------------------------------------------
/*!
 * \details This method will return the desired numeric data type for variables
 *          read from the input obs file. The rule for now is any variable
 *          in the group "PreQC" is to be an integer, and any variable that is
 *          a double is to be a float (single precision). For cases outside of this
 *          rule, the data type from the file is used.
 *
 * \param[in] GroupName   Name of obs container group
 * \param[in] FileVarType Name of the data type of the variable from the input obs file
 */
std::string ObsSpace::DesiredVarType(std::string & GroupName, std::string & FileVarType) {
  // By default, make the DbVarType equal to the FileVarType
  // Exceptions are:
  //   Force the group "PreQC" to an integer type.
  //   Force double to float.
  std::string DbVarType = FileVarType;

  if (GroupName.compare("PreQC") == 0) {
    DbVarType = "int";
  } else if (FileVarType.compare("double") == 0) {
    DbVarType = "float";
  }

  return DbVarType;
}

// -----------------------------------------------------------------------------
/*!
 * \details This method will perform numeric data type conversions. The caller needs
 *          to allocate memory for the converted data (ToVar). This method is aware
 *          of the IODA missing values and will convert these appropriately. For
 *          example when converting double to float, all double missing values will
 *          be replaced with float missing values during the conversion.
 *
 * \param[in]  FromVar Pointer to memory of variable we are converting from
 * \param[out] ToVar   Pointer to memory of variable we are converting to
 * \param[in]  VarSize Total number of elements in FromVar and ToVar.
 */
template<typename FromType, typename ToType>
void ObsSpace::ConvertVarType(const FromType * FromVar, ToType * ToVar,
                              const std::size_t & VarSize) const {
  std::string FromTypeName = TypeIdName(typeid(FromType));
  std::string ToTypeName = TypeIdName(typeid(ToType));
  const FromType FromMiss = util::missingValue(FromMiss);
  const ToType ToMiss = util::missingValue(ToMiss);

  // It is assumed that the caller has allocated memory for both input and output
  // variables.
  //
  // In any type change, the missing values need to be switched.
  //
  // Allow type changes between numeric types (int, float, double). These can
  // be handled with the standard conversions.
  bool FromTypeOkay = ((typeid(FromType) == typeid(int)) ||
                       (typeid(FromType) == typeid(float)) ||
                       (typeid(FromType) == typeid(double)));

  bool ToTypeOkay = ((typeid(ToType) == typeid(int)) ||
                     (typeid(ToType) == typeid(float)) ||
                     (typeid(ToType) == typeid(double)));

  if (FromTypeOkay && ToTypeOkay) {
    for (std::size_t i = 0; i < VarSize; i++) {
      if (FromVar[i] == FromMiss) {
        ToVar[i] = ToMiss;
      } else {
        ToVar[i] = FromVar[i];
      }
    }
  } else {
    std::string ErrorMsg = "Unsupported variable data type conversion: " +
       FromTypeName + " to " + ToTypeName;
    ABORT(ErrorMsg);
  }
}

// -----------------------------------------------------------------------------
/*!
 * \details This method provides a means for printing Jo in
 *          an output stream. For now a dummy message is printed.
 */
void ObsSpace::printJo(const ObsVector & dy, const ObsVector & grad) {
  oops::Log::info() << "ObsSpace::printJo not implemented" << std::endl;
}

// -----------------------------------------------------------------------------

}  // namespace ioda<|MERGE_RESOLUTION|>--- conflicted
+++ resolved
@@ -47,11 +47,8 @@
   oops::Log::trace() << "ioda::ObsSpace config  = " << config << std::endl;
 
   obsname_ = config.getString("name");
-<<<<<<< HEAD
   nwarns_fdtype_ = 0;
-=======
   distname_ = config.getString("distribution", "RoundRobin");
->>>>>>> 2a007cd2
 
   // Open the file and read in variables from the file into the database.
   filein_ = config.getString("ObsDataIn.obsfile");
