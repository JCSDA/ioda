--- conflicted
+++ resolved
@@ -291,75 +291,6 @@
 
 ! ------------------------------------------------------------------------------
 
-<<<<<<< HEAD
-subroutine ioda_obsdb_getlocs(self, c_obsspace, locs, t1, t2)
-use ioda_locs_mod
-implicit none
-type(ioda_obsdb), intent(in)    :: self
-type(c_ptr), value, intent(in)    :: c_obsspace
-type(ioda_locs),  intent(inout) :: locs
-type(datetime),   intent(in)    :: t1, t2
-
-character(len=*),parameter:: myname = "ioda_obsdb_getlocs"
-character(len=255) :: record
-integer :: failed
-type(ioda_obs_var), pointer :: vptr
-integer :: i
-integer :: tw_nlocs
-integer, dimension(:), allocatable :: tw_indx
-real(kind_real), dimension(:), allocatable :: time, lon, lat
-  
-character(21) :: tstr, tstr2
-
-! Local copies pre binning
-allocate(time(self%nlocs), lon(self%nlocs), lat(self%nlocs))
-
-if ((trim(self%obstype) .eq. "Radiosonde") .or. &
-    (trim(self%obstype) .eq. "Aircraft")) then
-  call obsspace_get_db(c_obsspace, "MetaData", "longitude", lon)
-else
-  call obsspace_get_db(c_obsspace, "", "longitude", lon)
-endif
-
-if ((trim(self%obstype) .eq. "Radiosonde") .or. &
-    (trim(self%obstype) .eq. "Aircraft")) then
-  call obsspace_get_db(c_obsspace, "MetaData", "latitude", lat)
-else
-  call obsspace_get_db(c_obsspace, "", "latitude", lat)
-endif
-
-if ((trim(self%obstype) .eq. "Radiosonde") .or. &
-    (trim(self%obstype) .eq. "Aircraft")) then
-  call obsspace_get_db(c_obsspace, "MetaData", "time", time)
-else
-  call obsspace_get_db(c_obsspace, "", "time", time)
-endif
-
-! Generate the timing window indices
-allocate(tw_indx(self%nlocs))
-call gen_twindow_index(self%refdate, t1, t2, self%nlocs, time, tw_indx, tw_nlocs)
-
-!Setup ioda locations
-call ioda_locs_setup(locs, tw_nlocs)
-do i = 1, tw_nlocs
-  locs%lon(i)  = lon(tw_indx(i))
-  locs%lat(i)  = lat(tw_indx(i))
-  locs%time(i) = time(tw_indx(i))
-enddo
-locs%indx = tw_indx(1:tw_nlocs)
-
-deallocate(time, lon, lat)
-deallocate(tw_indx)
-
-write(record,*) myname,': allocated/assinged obs-data'
-call fckit_log%info(record)
-
-end subroutine ioda_obsdb_getlocs
-
-! ------------------------------------------------------------------------------
-
-=======
->>>>>>> 062f2072
 subroutine ioda_obsdb_getvar(self, vname, vptr)
 
 #ifdef HAVE_ODB_API
