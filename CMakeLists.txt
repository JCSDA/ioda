--- conflicted
+++ resolved
@@ -25,70 +25,7 @@
 # Optional
 find_package( odc QUIET )
 
-<<<<<<< HEAD
-#odc
-# build with odc if the odc library is found
-ecbuild_find_package( NAME odc
-                      VERSION 0.99.0
-                      DESCRIPTION "ODC API Libraries" )
-if (odc_FOUND)
-  set( HAVE_ODC ON CACHE BOOL "ODC API libraries have been found and are being used" )
-
-  include_directories( ${odc_INCLUDE_DIRS} )
-  set(CMAKE_C_FLAGS "${CMAKE_C_FLAGS} -DHAVE_ODC")
-  set(CMAKE_CXX_FLAGS "${CMAKE_CXX_FLAGS} -DHAVE_ODC")
-  set(CMAKE_Fortran_FLAGS "${CMAKE_Fortran_FLAGS} -DHAVE_ODC")
-
-  if (odc_VERSION_MAJOR LESS 1)
-    message(STATUS "ODC pre-release version: ${odc_VERSION}")
-  else ()
-    message(STATUS "ODC release version: ${odc_VERSION}")
-    set(CMAKE_C_FLAGS "${CMAKE_C_FLAGS} -DODC_RELEASE")
-    set(CMAKE_CXX_FLAGS "${CMAKE_CXX_FLAGS} -DODC_RELEASE")
-    set(CMAKE_Fortran_FLAGS "${CMAKE_Fortran_FLAGS} -DODC_RELEASE")
-  endif ()
-else (odc_FOUND)
-  set( HAVE_ODC OFF CACHE BOOL "ODC API libraries have been found and are being used" )
-endif (odc_FOUND)
-
-# enable fctest
-ecbuild_add_option( FEATURE FCTEST  DEFAULT ${ENABLE_TESTS}
-                    DESCRIPTION "Fortran Unit Testing Framework"
-                    REQUIRED_PACKAGES "PROJECT fckit" )
-
-################################################################################
-# Export package info
-################################################################################
-
-list( APPEND IODA_TPLS NetCDF oops ioda-engines )
-
-set( IODA_INCLUDE_DIRS ${CMAKE_CURRENT_SOURCE_DIR}/src ${CMAKE_CURRENT_BINARY_DIR}/src
-                       ${CMAKE_Fortran_MODULE_DIRECTORY} )
-set( IODA_LIBRARIES ioda )
-
-get_directory_property( IODA_DEFINITIONS COMPILE_DEFINITIONS )
-
-foreach( _tpl ${IODA_TPLS} )
-  string( TOUPPER ${_tpl} TPL )
-  list( APPEND IODA_EXTRA_DEFINITIONS   ${${TPL}_DEFINITIONS}  ${${TPL}_TPL_DEFINITIONS}  )
-  list( APPEND IODA_EXTRA_INCLUDE_DIRS  ${${TPL}_INCLUDE_DIRS} ${${TPL}_TPL_INCLUDE_DIRS} )
-  list( APPEND IODA_EXTRA_LIBRARIES     ${${TPL}_LIBRARIES}    ${${TPL}_TPL_LIBRARIES}    )
-endforeach()
-
-if (HAVE_ODC)
-  list( APPEND IODA_EXTRA_LIBRARIES ${ODC_LIBRARIES} )
-endif (HAVE_ODC)
-
-################################################################################
-# Sources
-################################################################################
-
-include( ioda_compiler_flags )
-include_directories( ${IODA_INCLUDE_DIRS} ${IODA_EXTRA_INCLUDE_DIRS} )
-include( ioda_extra_macros )
-=======
 ## Sources
->>>>>>> 568f5e1f
 add_subdirectory( src )
 add_subdirectory( test )
 add_subdirectory( tools )
